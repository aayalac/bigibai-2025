--- conflicted
+++ resolved
@@ -1,10 +1,7 @@
 // @ts-check
 import { defineConfig } from 'astro/config';
-<<<<<<< HEAD
 import path from 'node:path';
-=======
 import node from '@astrojs/node';
->>>>>>> 2331dc42
 
 import tailwindcss from '@tailwindcss/vite';
 
