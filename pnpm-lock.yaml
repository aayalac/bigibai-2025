lockfileVersion: '9.0'

settings:
  autoInstallPeers: true
  excludeLinksFromLockfile: false

importers:

  .:
    dependencies:
      '@astrojs/node':
        specifier: 9.4.5
        version: 9.4.5(astro@5.14.3(@types/node@24.7.0)(@upstash/redis@1.35.5)(@vercel/functions@2.2.13)(jiti@2.6.1)(lightningcss@1.30.1)(rollup@4.52.4)(typescript@5.9.3))
      '@astrojs/sitemap':
        specifier: 3.6.0
        version: 3.6.0
      '@astrojs/vercel':
        specifier: 8.2.9
        version: 8.2.9(astro@5.14.3(@types/node@24.7.0)(@upstash/redis@1.35.5)(@vercel/functions@2.2.13)(jiti@2.6.1)(lightningcss@1.30.1)(rollup@4.52.4)(typescript@5.9.3))(rollup@4.52.4)
      '@midudev/tailwind-animations':
        specifier: 0.2.0
        version: 0.2.0(tailwindcss@4.1.14)
      '@supabase/supabase-js':
<<<<<<< HEAD
        specifier: 2.74.0
        version: 2.74.0
=======
        specifier: 2.75.0
        version: 2.75.0
>>>>>>> 6d8fe7d9
      '@tailwindcss/vite':
        specifier: 4.1.14
        version: 4.1.14(vite@6.3.6(@types/node@24.7.0)(jiti@2.6.1)(lightningcss@1.30.1))
      '@upstash/ratelimit':
        specifier: 2.0.6
        version: 2.0.6(@upstash/redis@1.35.5)
      '@upstash/redis':
        specifier: 1.35.5
        version: 1.35.5
      astro:
        specifier: 5.14.3
        version: 5.14.3(@types/node@24.7.0)(@upstash/redis@1.35.5)(@vercel/functions@2.2.13)(jiti@2.6.1)(lightningcss@1.30.1)(rollup@4.52.4)(typescript@5.9.3)
      canvas-confetti:
        specifier: 1.9.3
        version: 1.9.3
      tailwindcss:
        specifier: 4.1.14
        version: 4.1.14
    devDependencies:
      '@tailwindcss/typography':
        specifier: 0.5.19
        version: 0.5.19(tailwindcss@4.1.14)
      '@types/canvas-confetti':
        specifier: 1.9.0
        version: 1.9.0

packages:

  '@astrojs/compiler@2.13.0':
    resolution: {integrity: sha512-mqVORhUJViA28fwHYaWmsXSzLO9osbdZ5ImUfxBarqsYdMlPbqAqGJCxsNzvppp1BEzc1mJNjOVvQqeDN8Vspw==}

  '@astrojs/internal-helpers@0.7.4':
    resolution: {integrity: sha512-lDA9MqE8WGi7T/t2BMi+EAXhs4Vcvr94Gqx3q15cFEz8oFZMO4/SFBqYr/UcmNlvW+35alowkVj+w9VhLvs5Cw==}

  '@astrojs/markdown-remark@6.3.8':
    resolution: {integrity: sha512-uFNyFWadnULWK2cOw4n0hLKeu+xaVWeuECdP10cQ3K2fkybtTlhb7J7TcScdjmS8Yps7oje9S/ehYMfZrhrgCg==}

  '@astrojs/node@9.4.5':
    resolution: {integrity: sha512-rTfrcZsjZKJUhB8AlWJUa8amEy8I3CZePSjYn0D9+YTn27CBB3v5jHDOuUJQVRc8fm8oEi2uprF79agTGexwcA==}
    peerDependencies:
      astro: ^5.7.0

  '@astrojs/prism@3.3.0':
    resolution: {integrity: sha512-q8VwfU/fDZNoDOf+r7jUnMC2//H2l0TuQ6FkGJL8vD8nw/q5KiL3DS1KKBI3QhI9UQhpJ5dc7AtqfbXWuOgLCQ==}
    engines: {node: 18.20.8 || ^20.3.0 || >=22.0.0}

  '@astrojs/sitemap@3.6.0':
    resolution: {integrity: sha512-4aHkvcOZBWJigRmMIAJwRQXBS+ayoP5z40OklTXYXhUDhwusz+DyDl+nSshY6y9DvkVEavwNcFO8FD81iGhXjg==}

  '@astrojs/telemetry@3.3.0':
    resolution: {integrity: sha512-UFBgfeldP06qu6khs/yY+q1cDAaArM2/7AEIqQ9Cuvf7B1hNLq0xDrZkct+QoIGyjq56y8IaE2I3CTvG99mlhQ==}
    engines: {node: 18.20.8 || ^20.3.0 || >=22.0.0}

  '@astrojs/vercel@8.2.9':
    resolution: {integrity: sha512-YJ7HTuONufnXFvZsN/USfwkh64b68JO9ZeeuABY90RvsyuKLVvW8Y5pi0qwgwmOf0UtdJAo9BO9cY4cmptkvSQ==}
    peerDependencies:
      astro: ^5.0.0

  '@babel/helper-string-parser@7.27.1':
    resolution: {integrity: sha512-qMlSxKbpRlAridDExk92nSobyDdpPijUq2DW6oDnUqd0iOGxmQjyqhMIihI9+zv4LPyZdRje2cavWPbCbWm3eA==}
    engines: {node: '>=6.9.0'}

  '@babel/helper-validator-identifier@7.27.1':
    resolution: {integrity: sha512-D2hP9eA+Sqx1kBZgzxZh0y1trbuU+JoDkiEwqhQ36nodYqJwyEIhPSdMNd7lOm/4io72luTPWH20Yda0xOuUow==}
    engines: {node: '>=6.9.0'}

  '@babel/parser@7.28.4':
    resolution: {integrity: sha512-yZbBqeM6TkpP9du/I2pUZnJsRMGGvOuIrhjzC1AwHwW+6he4mni6Bp/m8ijn0iOuZuPI2BfkCoSRunpyjnrQKg==}
    engines: {node: '>=6.0.0'}
    hasBin: true

  '@babel/types@7.28.4':
    resolution: {integrity: sha512-bkFqkLhh3pMBUQQkpVgWDWq/lqzc2678eUyDlTBhRqhCHFguYYGM0Efga7tYk4TogG/3x0EEl66/OQ+WGbWB/Q==}
    engines: {node: '>=6.9.0'}

  '@capsizecss/unpack@3.0.0':
    resolution: {integrity: sha512-+ntATQe1AlL7nTOYjwjj6w3299CgRot48wL761TUGYpYgAou3AaONZazp0PKZyCyWhudWsjhq1nvRHOvbMzhTA==}
    engines: {node: '>=18'}

  '@emnapi/runtime@1.5.0':
    resolution: {integrity: sha512-97/BJ3iXHww3djw6hYIfErCZFee7qCtrneuLa20UXFCOTCfBM2cvQHjWJ2EG0s0MtdNwInarqCTz35i4wWXHsQ==}

  '@esbuild/aix-ppc64@0.25.10':
    resolution: {integrity: sha512-0NFWnA+7l41irNuaSVlLfgNT12caWJVLzp5eAVhZ0z1qpxbockccEt3s+149rE64VUI3Ml2zt8Nv5JVc4QXTsw==}
    engines: {node: '>=18'}
    cpu: [ppc64]
    os: [aix]

  '@esbuild/android-arm64@0.25.10':
    resolution: {integrity: sha512-LSQa7eDahypv/VO6WKohZGPSJDq5OVOo3UoFR1E4t4Gj1W7zEQMUhI+lo81H+DtB+kP+tDgBp+M4oNCwp6kffg==}
    engines: {node: '>=18'}
    cpu: [arm64]
    os: [android]

  '@esbuild/android-arm@0.25.10':
    resolution: {integrity: sha512-dQAxF1dW1C3zpeCDc5KqIYuZ1tgAdRXNoZP7vkBIRtKZPYe2xVr/d3SkirklCHudW1B45tGiUlz2pUWDfbDD4w==}
    engines: {node: '>=18'}
    cpu: [arm]
    os: [android]

  '@esbuild/android-x64@0.25.10':
    resolution: {integrity: sha512-MiC9CWdPrfhibcXwr39p9ha1x0lZJ9KaVfvzA0Wxwz9ETX4v5CHfF09bx935nHlhi+MxhA63dKRRQLiVgSUtEg==}
    engines: {node: '>=18'}
    cpu: [x64]
    os: [android]

  '@esbuild/darwin-arm64@0.25.10':
    resolution: {integrity: sha512-JC74bdXcQEpW9KkV326WpZZjLguSZ3DfS8wrrvPMHgQOIEIG/sPXEN/V8IssoJhbefLRcRqw6RQH2NnpdprtMA==}
    engines: {node: '>=18'}
    cpu: [arm64]
    os: [darwin]

  '@esbuild/darwin-x64@0.25.10':
    resolution: {integrity: sha512-tguWg1olF6DGqzws97pKZ8G2L7Ig1vjDmGTwcTuYHbuU6TTjJe5FXbgs5C1BBzHbJ2bo1m3WkQDbWO2PvamRcg==}
    engines: {node: '>=18'}
    cpu: [x64]
    os: [darwin]

  '@esbuild/freebsd-arm64@0.25.10':
    resolution: {integrity: sha512-3ZioSQSg1HT2N05YxeJWYR+Libe3bREVSdWhEEgExWaDtyFbbXWb49QgPvFH8u03vUPX10JhJPcz7s9t9+boWg==}
    engines: {node: '>=18'}
    cpu: [arm64]
    os: [freebsd]

  '@esbuild/freebsd-x64@0.25.10':
    resolution: {integrity: sha512-LLgJfHJk014Aa4anGDbh8bmI5Lk+QidDmGzuC2D+vP7mv/GeSN+H39zOf7pN5N8p059FcOfs2bVlrRr4SK9WxA==}
    engines: {node: '>=18'}
    cpu: [x64]
    os: [freebsd]

  '@esbuild/linux-arm64@0.25.10':
    resolution: {integrity: sha512-5luJWN6YKBsawd5f9i4+c+geYiVEw20FVW5x0v1kEMWNq8UctFjDiMATBxLvmmHA4bf7F6hTRaJgtghFr9iziQ==}
    engines: {node: '>=18'}
    cpu: [arm64]
    os: [linux]

  '@esbuild/linux-arm@0.25.10':
    resolution: {integrity: sha512-oR31GtBTFYCqEBALI9r6WxoU/ZofZl962pouZRTEYECvNF/dtXKku8YXcJkhgK/beU+zedXfIzHijSRapJY3vg==}
    engines: {node: '>=18'}
    cpu: [arm]
    os: [linux]

  '@esbuild/linux-ia32@0.25.10':
    resolution: {integrity: sha512-NrSCx2Kim3EnnWgS4Txn0QGt0Xipoumb6z6sUtl5bOEZIVKhzfyp/Lyw4C1DIYvzeW/5mWYPBFJU3a/8Yr75DQ==}
    engines: {node: '>=18'}
    cpu: [ia32]
    os: [linux]

  '@esbuild/linux-loong64@0.25.10':
    resolution: {integrity: sha512-xoSphrd4AZda8+rUDDfD9J6FUMjrkTz8itpTITM4/xgerAZZcFW7Dv+sun7333IfKxGG8gAq+3NbfEMJfiY+Eg==}
    engines: {node: '>=18'}
    cpu: [loong64]
    os: [linux]

  '@esbuild/linux-mips64el@0.25.10':
    resolution: {integrity: sha512-ab6eiuCwoMmYDyTnyptoKkVS3k8fy/1Uvq7Dj5czXI6DF2GqD2ToInBI0SHOp5/X1BdZ26RKc5+qjQNGRBelRA==}
    engines: {node: '>=18'}
    cpu: [mips64el]
    os: [linux]

  '@esbuild/linux-ppc64@0.25.10':
    resolution: {integrity: sha512-NLinzzOgZQsGpsTkEbdJTCanwA5/wozN9dSgEl12haXJBzMTpssebuXR42bthOF3z7zXFWH1AmvWunUCkBE4EA==}
    engines: {node: '>=18'}
    cpu: [ppc64]
    os: [linux]

  '@esbuild/linux-riscv64@0.25.10':
    resolution: {integrity: sha512-FE557XdZDrtX8NMIeA8LBJX3dC2M8VGXwfrQWU7LB5SLOajfJIxmSdyL/gU1m64Zs9CBKvm4UAuBp5aJ8OgnrA==}
    engines: {node: '>=18'}
    cpu: [riscv64]
    os: [linux]

  '@esbuild/linux-s390x@0.25.10':
    resolution: {integrity: sha512-3BBSbgzuB9ajLoVZk0mGu+EHlBwkusRmeNYdqmznmMc9zGASFjSsxgkNsqmXugpPk00gJ0JNKh/97nxmjctdew==}
    engines: {node: '>=18'}
    cpu: [s390x]
    os: [linux]

  '@esbuild/linux-x64@0.25.10':
    resolution: {integrity: sha512-QSX81KhFoZGwenVyPoberggdW1nrQZSvfVDAIUXr3WqLRZGZqWk/P4T8p2SP+de2Sr5HPcvjhcJzEiulKgnxtA==}
    engines: {node: '>=18'}
    cpu: [x64]
    os: [linux]

  '@esbuild/netbsd-arm64@0.25.10':
    resolution: {integrity: sha512-AKQM3gfYfSW8XRk8DdMCzaLUFB15dTrZfnX8WXQoOUpUBQ+NaAFCP1kPS/ykbbGYz7rxn0WS48/81l9hFl3u4A==}
    engines: {node: '>=18'}
    cpu: [arm64]
    os: [netbsd]

  '@esbuild/netbsd-x64@0.25.10':
    resolution: {integrity: sha512-7RTytDPGU6fek/hWuN9qQpeGPBZFfB4zZgcz2VK2Z5VpdUxEI8JKYsg3JfO0n/Z1E/6l05n0unDCNc4HnhQGig==}
    engines: {node: '>=18'}
    cpu: [x64]
    os: [netbsd]

  '@esbuild/openbsd-arm64@0.25.10':
    resolution: {integrity: sha512-5Se0VM9Wtq797YFn+dLimf2Zx6McttsH2olUBsDml+lm0GOCRVebRWUvDtkY4BWYv/3NgzS8b/UM3jQNh5hYyw==}
    engines: {node: '>=18'}
    cpu: [arm64]
    os: [openbsd]

  '@esbuild/openbsd-x64@0.25.10':
    resolution: {integrity: sha512-XkA4frq1TLj4bEMB+2HnI0+4RnjbuGZfet2gs/LNs5Hc7D89ZQBHQ0gL2ND6Lzu1+QVkjp3x1gIcPKzRNP8bXw==}
    engines: {node: '>=18'}
    cpu: [x64]
    os: [openbsd]

  '@esbuild/openharmony-arm64@0.25.10':
    resolution: {integrity: sha512-AVTSBhTX8Y/Fz6OmIVBip9tJzZEUcY8WLh7I59+upa5/GPhh2/aM6bvOMQySspnCCHvFi79kMtdJS1w0DXAeag==}
    engines: {node: '>=18'}
    cpu: [arm64]
    os: [openharmony]

  '@esbuild/sunos-x64@0.25.10':
    resolution: {integrity: sha512-fswk3XT0Uf2pGJmOpDB7yknqhVkJQkAQOcW/ccVOtfx05LkbWOaRAtn5SaqXypeKQra1QaEa841PgrSL9ubSPQ==}
    engines: {node: '>=18'}
    cpu: [x64]
    os: [sunos]

  '@esbuild/win32-arm64@0.25.10':
    resolution: {integrity: sha512-ah+9b59KDTSfpaCg6VdJoOQvKjI33nTaQr4UluQwW7aEwZQsbMCfTmfEO4VyewOxx4RaDT/xCy9ra2GPWmO7Kw==}
    engines: {node: '>=18'}
    cpu: [arm64]
    os: [win32]

  '@esbuild/win32-ia32@0.25.10':
    resolution: {integrity: sha512-QHPDbKkrGO8/cz9LKVnJU22HOi4pxZnZhhA2HYHez5Pz4JeffhDjf85E57Oyco163GnzNCVkZK0b/n4Y0UHcSw==}
    engines: {node: '>=18'}
    cpu: [ia32]
    os: [win32]

  '@esbuild/win32-x64@0.25.10':
    resolution: {integrity: sha512-9KpxSVFCu0iK1owoez6aC/s/EdUQLDN3adTxGCqxMVhrPDj6bt5dbrHDXUuq+Bs2vATFBBrQS5vdQ/Ed2P+nbw==}
    engines: {node: '>=18'}
    cpu: [x64]
    os: [win32]

  '@img/colour@1.0.0':
    resolution: {integrity: sha512-A5P/LfWGFSl6nsckYtjw9da+19jB8hkJ6ACTGcDfEJ0aE+l2n2El7dsVM7UVHZQ9s2lmYMWlrS21YLy2IR1LUw==}
    engines: {node: '>=18'}

  '@img/sharp-darwin-arm64@0.34.4':
    resolution: {integrity: sha512-sitdlPzDVyvmINUdJle3TNHl+AG9QcwiAMsXmccqsCOMZNIdW2/7S26w0LyU8euiLVzFBL3dXPwVCq/ODnf2vA==}
    engines: {node: ^18.17.0 || ^20.3.0 || >=21.0.0}
    cpu: [arm64]
    os: [darwin]

  '@img/sharp-darwin-x64@0.34.4':
    resolution: {integrity: sha512-rZheupWIoa3+SOdF/IcUe1ah4ZDpKBGWcsPX6MT0lYniH9micvIU7HQkYTfrx5Xi8u+YqwLtxC/3vl8TQN6rMg==}
    engines: {node: ^18.17.0 || ^20.3.0 || >=21.0.0}
    cpu: [x64]
    os: [darwin]

  '@img/sharp-libvips-darwin-arm64@1.2.3':
    resolution: {integrity: sha512-QzWAKo7kpHxbuHqUC28DZ9pIKpSi2ts2OJnoIGI26+HMgq92ZZ4vk8iJd4XsxN+tYfNJxzH6W62X5eTcsBymHw==}
    cpu: [arm64]
    os: [darwin]

  '@img/sharp-libvips-darwin-x64@1.2.3':
    resolution: {integrity: sha512-Ju+g2xn1E2AKO6YBhxjj+ACcsPQRHT0bhpglxcEf+3uyPY+/gL8veniKoo96335ZaPo03bdDXMv0t+BBFAbmRA==}
    cpu: [x64]
    os: [darwin]

  '@img/sharp-libvips-linux-arm64@1.2.3':
    resolution: {integrity: sha512-I4RxkXU90cpufazhGPyVujYwfIm9Nk1QDEmiIsaPwdnm013F7RIceaCc87kAH+oUB1ezqEvC6ga4m7MSlqsJvQ==}
    cpu: [arm64]
    os: [linux]

  '@img/sharp-libvips-linux-arm@1.2.3':
    resolution: {integrity: sha512-x1uE93lyP6wEwGvgAIV0gP6zmaL/a0tGzJs/BIDDG0zeBhMnuUPm7ptxGhUbcGs4okDJrk4nxgrmxpib9g6HpA==}
    cpu: [arm]
    os: [linux]

  '@img/sharp-libvips-linux-ppc64@1.2.3':
    resolution: {integrity: sha512-Y2T7IsQvJLMCBM+pmPbM3bKT/yYJvVtLJGfCs4Sp95SjvnFIjynbjzsa7dY1fRJX45FTSfDksbTp6AGWudiyCg==}
    cpu: [ppc64]
    os: [linux]

  '@img/sharp-libvips-linux-s390x@1.2.3':
    resolution: {integrity: sha512-RgWrs/gVU7f+K7P+KeHFaBAJlNkD1nIZuVXdQv6S+fNA6syCcoboNjsV2Pou7zNlVdNQoQUpQTk8SWDHUA3y/w==}
    cpu: [s390x]
    os: [linux]

  '@img/sharp-libvips-linux-x64@1.2.3':
    resolution: {integrity: sha512-3JU7LmR85K6bBiRzSUc/Ff9JBVIFVvq6bomKE0e63UXGeRw2HPVEjoJke1Yx+iU4rL7/7kUjES4dZ/81Qjhyxg==}
    cpu: [x64]
    os: [linux]

  '@img/sharp-libvips-linuxmusl-arm64@1.2.3':
    resolution: {integrity: sha512-F9q83RZ8yaCwENw1GieztSfj5msz7GGykG/BA+MOUefvER69K/ubgFHNeSyUu64amHIYKGDs4sRCMzXVj8sEyw==}
    cpu: [arm64]
    os: [linux]

  '@img/sharp-libvips-linuxmusl-x64@1.2.3':
    resolution: {integrity: sha512-U5PUY5jbc45ANM6tSJpsgqmBF/VsL6LnxJmIf11kB7J5DctHgqm0SkuXzVWtIY90GnJxKnC/JT251TDnk1fu/g==}
    cpu: [x64]
    os: [linux]

  '@img/sharp-linux-arm64@0.34.4':
    resolution: {integrity: sha512-YXU1F/mN/Wu786tl72CyJjP/Ngl8mGHN1hST4BGl+hiW5jhCnV2uRVTNOcaYPs73NeT/H8Upm3y9582JVuZHrQ==}
    engines: {node: ^18.17.0 || ^20.3.0 || >=21.0.0}
    cpu: [arm64]
    os: [linux]

  '@img/sharp-linux-arm@0.34.4':
    resolution: {integrity: sha512-Xyam4mlqM0KkTHYVSuc6wXRmM7LGN0P12li03jAnZ3EJWZqj83+hi8Y9UxZUbxsgsK1qOEwg7O0Bc0LjqQVtxA==}
    engines: {node: ^18.17.0 || ^20.3.0 || >=21.0.0}
    cpu: [arm]
    os: [linux]

  '@img/sharp-linux-ppc64@0.34.4':
    resolution: {integrity: sha512-F4PDtF4Cy8L8hXA2p3TO6s4aDt93v+LKmpcYFLAVdkkD3hSxZzee0rh6/+94FpAynsuMpLX5h+LRsSG3rIciUQ==}
    engines: {node: ^18.17.0 || ^20.3.0 || >=21.0.0}
    cpu: [ppc64]
    os: [linux]

  '@img/sharp-linux-s390x@0.34.4':
    resolution: {integrity: sha512-qVrZKE9Bsnzy+myf7lFKvng6bQzhNUAYcVORq2P7bDlvmF6u2sCmK2KyEQEBdYk+u3T01pVsPrkj943T1aJAsw==}
    engines: {node: ^18.17.0 || ^20.3.0 || >=21.0.0}
    cpu: [s390x]
    os: [linux]

  '@img/sharp-linux-x64@0.34.4':
    resolution: {integrity: sha512-ZfGtcp2xS51iG79c6Vhw9CWqQC8l2Ot8dygxoDoIQPTat/Ov3qAa8qpxSrtAEAJW+UjTXc4yxCjNfxm4h6Xm2A==}
    engines: {node: ^18.17.0 || ^20.3.0 || >=21.0.0}
    cpu: [x64]
    os: [linux]

  '@img/sharp-linuxmusl-arm64@0.34.4':
    resolution: {integrity: sha512-8hDVvW9eu4yHWnjaOOR8kHVrew1iIX+MUgwxSuH2XyYeNRtLUe4VNioSqbNkB7ZYQJj9rUTT4PyRscyk2PXFKA==}
    engines: {node: ^18.17.0 || ^20.3.0 || >=21.0.0}
    cpu: [arm64]
    os: [linux]

  '@img/sharp-linuxmusl-x64@0.34.4':
    resolution: {integrity: sha512-lU0aA5L8QTlfKjpDCEFOZsTYGn3AEiO6db8W5aQDxj0nQkVrZWmN3ZP9sYKWJdtq3PWPhUNlqehWyXpYDcI9Sg==}
    engines: {node: ^18.17.0 || ^20.3.0 || >=21.0.0}
    cpu: [x64]
    os: [linux]

  '@img/sharp-wasm32@0.34.4':
    resolution: {integrity: sha512-33QL6ZO/qpRyG7woB/HUALz28WnTMI2W1jgX3Nu2bypqLIKx/QKMILLJzJjI+SIbvXdG9fUnmrxR7vbi1sTBeA==}
    engines: {node: ^18.17.0 || ^20.3.0 || >=21.0.0}
    cpu: [wasm32]

  '@img/sharp-win32-arm64@0.34.4':
    resolution: {integrity: sha512-2Q250do/5WXTwxW3zjsEuMSv5sUU4Tq9VThWKlU2EYLm4MB7ZeMwF+SFJutldYODXF6jzc6YEOC+VfX0SZQPqA==}
    engines: {node: ^18.17.0 || ^20.3.0 || >=21.0.0}
    cpu: [arm64]
    os: [win32]

  '@img/sharp-win32-ia32@0.34.4':
    resolution: {integrity: sha512-3ZeLue5V82dT92CNL6rsal6I2weKw1cYu+rGKm8fOCCtJTR2gYeUfY3FqUnIJsMUPIH68oS5jmZ0NiJ508YpEw==}
    engines: {node: ^18.17.0 || ^20.3.0 || >=21.0.0}
    cpu: [ia32]
    os: [win32]

  '@img/sharp-win32-x64@0.34.4':
    resolution: {integrity: sha512-xIyj4wpYs8J18sVN3mSQjwrw7fKUqRw+Z5rnHNCy5fYTxigBz81u5mOMPmFumwjcn8+ld1ppptMBCLic1nz6ig==}
    engines: {node: ^18.17.0 || ^20.3.0 || >=21.0.0}
    cpu: [x64]
    os: [win32]

  '@isaacs/cliui@8.0.2':
    resolution: {integrity: sha512-O8jcjabXaleOG9DQ0+ARXWZBTfnP4WNAqzuiJK7ll44AmxGKv/J2M4TPjxjY3znBCfvBXFzucm1twdyFybFqEA==}
    engines: {node: '>=12'}

  '@isaacs/fs-minipass@4.0.1':
    resolution: {integrity: sha512-wgm9Ehl2jpeqP3zw/7mo3kRHFp5MEDhqAdwy1fTGkHAwnkGOVsgpvQhL8B5n1qlb01jV3n/bI0ZfZp5lWA1k4w==}
    engines: {node: '>=18.0.0'}

  '@jridgewell/gen-mapping@0.3.13':
    resolution: {integrity: sha512-2kkt/7niJ6MgEPxF0bYdQ6etZaA+fQvDcLKckhy1yIQOzaoKjBBjSj63/aLVjYE3qhRt5dvM+uUyfCg6UKCBbA==}

  '@jridgewell/remapping@2.3.5':
    resolution: {integrity: sha512-LI9u/+laYG4Ds1TDKSJW2YPrIlcVYOwi2fUC6xB43lueCjgxV4lffOCZCtYFiH6TNOX+tQKXx97T4IKHbhyHEQ==}

  '@jridgewell/resolve-uri@3.1.2':
    resolution: {integrity: sha512-bRISgCIjP20/tbWSPWMEi54QVPRZExkuD9lJL+UIxUKtwVJA8wW1Trb1jMs1RFXo1CBTNZ/5hpC9QvmKWdopKw==}
    engines: {node: '>=6.0.0'}

  '@jridgewell/sourcemap-codec@1.5.5':
    resolution: {integrity: sha512-cYQ9310grqxueWbl+WuIUIaiUaDcj7WOq5fVhEljNVgRfOUhY9fy2zTvfoqWsnebh8Sl70VScFbICvJnLKB0Og==}

  '@jridgewell/trace-mapping@0.3.31':
    resolution: {integrity: sha512-zzNR+SdQSDJzc8joaeP8QQoCQr8NuYx2dIIytl1QeBEZHJ9uW6hebsrYgbz8hJwUQao3TWCMtmfV8Nu1twOLAw==}

  '@mapbox/node-pre-gyp@2.0.0':
    resolution: {integrity: sha512-llMXd39jtP0HpQLVI37Bf1m2ADlEb35GYSh1SDSLsBhR+5iCxiNGlT31yqbNtVHygHAtMy6dWFERpU2JgufhPg==}
    engines: {node: '>=18'}
    hasBin: true

  '@midudev/tailwind-animations@0.2.0':
    resolution: {integrity: sha512-4mktb060dA7SZz0LjMfhBT30HWPmQENwF4AJC7/etESWohe4pukST0ohC2yAePS5GNinhY3MXmZZ8//2ywafOQ==}
    peerDependencies:
      tailwindcss: ^3.0.0 || ^4.0.0

  '@oslojs/encoding@1.1.0':
    resolution: {integrity: sha512-70wQhgYmndg4GCPxPPxPGevRKqTIJ2Nh4OkiMWmDAVYsTQ+Ta7Sq+rPevXyXGdzr30/qZBnyOalCszoMxlyldQ==}

  '@pkgjs/parseargs@0.11.0':
    resolution: {integrity: sha512-+1VkjdD0QBLPodGrJUeqarH8VAIvQODIbwh9XpP5Syisf7YoQgsJKPNFoqqLQlu+VQ/tVSshMR6loPMn8U+dPg==}
    engines: {node: '>=14'}

  '@rollup/pluginutils@5.3.0':
    resolution: {integrity: sha512-5EdhGZtnu3V88ces7s53hhfK5KSASnJZv8Lulpc04cWO3REESroJXg73DFsOmgbU2BhwV0E20bu2IDZb3VKW4Q==}
    engines: {node: '>=14.0.0'}
    peerDependencies:
      rollup: ^1.20.0||^2.0.0||^3.0.0||^4.0.0
    peerDependenciesMeta:
      rollup:
        optional: true

  '@rollup/rollup-android-arm-eabi@4.52.4':
    resolution: {integrity: sha512-BTm2qKNnWIQ5auf4deoetINJm2JzvihvGb9R6K/ETwKLql/Bb3Eg2H1FBp1gUb4YGbydMA3jcmQTR73q7J+GAA==}
    cpu: [arm]
    os: [android]

  '@rollup/rollup-android-arm64@4.52.4':
    resolution: {integrity: sha512-P9LDQiC5vpgGFgz7GSM6dKPCiqR3XYN1WwJKA4/BUVDjHpYsf3iBEmVz62uyq20NGYbiGPR5cNHI7T1HqxNs2w==}
    cpu: [arm64]
    os: [android]

  '@rollup/rollup-darwin-arm64@4.52.4':
    resolution: {integrity: sha512-QRWSW+bVccAvZF6cbNZBJwAehmvG9NwfWHwMy4GbWi/BQIA/laTIktebT2ipVjNncqE6GLPxOok5hsECgAxGZg==}
    cpu: [arm64]
    os: [darwin]

  '@rollup/rollup-darwin-x64@4.52.4':
    resolution: {integrity: sha512-hZgP05pResAkRJxL1b+7yxCnXPGsXU0fG9Yfd6dUaoGk+FhdPKCJ5L1Sumyxn8kvw8Qi5PvQ8ulenUbRjzeCTw==}
    cpu: [x64]
    os: [darwin]

  '@rollup/rollup-freebsd-arm64@4.52.4':
    resolution: {integrity: sha512-xmc30VshuBNUd58Xk4TKAEcRZHaXlV+tCxIXELiE9sQuK3kG8ZFgSPi57UBJt8/ogfhAF5Oz4ZSUBN77weM+mQ==}
    cpu: [arm64]
    os: [freebsd]

  '@rollup/rollup-freebsd-x64@4.52.4':
    resolution: {integrity: sha512-WdSLpZFjOEqNZGmHflxyifolwAiZmDQzuOzIq9L27ButpCVpD7KzTRtEG1I0wMPFyiyUdOO+4t8GvrnBLQSwpw==}
    cpu: [x64]
    os: [freebsd]

  '@rollup/rollup-linux-arm-gnueabihf@4.52.4':
    resolution: {integrity: sha512-xRiOu9Of1FZ4SxVbB0iEDXc4ddIcjCv2aj03dmW8UrZIW7aIQ9jVJdLBIhxBI+MaTnGAKyvMwPwQnoOEvP7FgQ==}
    cpu: [arm]
    os: [linux]

  '@rollup/rollup-linux-arm-musleabihf@4.52.4':
    resolution: {integrity: sha512-FbhM2p9TJAmEIEhIgzR4soUcsW49e9veAQCziwbR+XWB2zqJ12b4i/+hel9yLiD8pLncDH4fKIPIbt5238341Q==}
    cpu: [arm]
    os: [linux]

  '@rollup/rollup-linux-arm64-gnu@4.52.4':
    resolution: {integrity: sha512-4n4gVwhPHR9q/g8lKCyz0yuaD0MvDf7dV4f9tHt0C73Mp8h38UCtSCSE6R9iBlTbXlmA8CjpsZoujhszefqueg==}
    cpu: [arm64]
    os: [linux]

  '@rollup/rollup-linux-arm64-musl@4.52.4':
    resolution: {integrity: sha512-u0n17nGA0nvi/11gcZKsjkLj1QIpAuPFQbR48Subo7SmZJnGxDpspyw2kbpuoQnyK+9pwf3pAoEXerJs/8Mi9g==}
    cpu: [arm64]
    os: [linux]

  '@rollup/rollup-linux-loong64-gnu@4.52.4':
    resolution: {integrity: sha512-0G2c2lpYtbTuXo8KEJkDkClE/+/2AFPdPAbmaHoE870foRFs4pBrDehilMcrSScrN/fB/1HTaWO4bqw+ewBzMQ==}
    cpu: [loong64]
    os: [linux]

  '@rollup/rollup-linux-ppc64-gnu@4.52.4':
    resolution: {integrity: sha512-teSACug1GyZHmPDv14VNbvZFX779UqWTsd7KtTM9JIZRDI5NUwYSIS30kzI8m06gOPB//jtpqlhmraQ68b5X2g==}
    cpu: [ppc64]
    os: [linux]

  '@rollup/rollup-linux-riscv64-gnu@4.52.4':
    resolution: {integrity: sha512-/MOEW3aHjjs1p4Pw1Xk4+3egRevx8Ji9N6HUIA1Ifh8Q+cg9dremvFCUbOX2Zebz80BwJIgCBUemjqhU5XI5Eg==}
    cpu: [riscv64]
    os: [linux]

  '@rollup/rollup-linux-riscv64-musl@4.52.4':
    resolution: {integrity: sha512-1HHmsRyh845QDpEWzOFtMCph5Ts+9+yllCrREuBR/vg2RogAQGGBRC8lDPrPOMnrdOJ+mt1WLMOC2Kao/UwcvA==}
    cpu: [riscv64]
    os: [linux]

  '@rollup/rollup-linux-s390x-gnu@4.52.4':
    resolution: {integrity: sha512-seoeZp4L/6D1MUyjWkOMRU6/iLmCU2EjbMTyAG4oIOs1/I82Y5lTeaxW0KBfkUdHAWN7j25bpkt0rjnOgAcQcA==}
    cpu: [s390x]
    os: [linux]

  '@rollup/rollup-linux-x64-gnu@4.52.4':
    resolution: {integrity: sha512-Wi6AXf0k0L7E2gteNsNHUs7UMwCIhsCTs6+tqQ5GPwVRWMaflqGec4Sd8n6+FNFDw9vGcReqk2KzBDhCa1DLYg==}
    cpu: [x64]
    os: [linux]

  '@rollup/rollup-linux-x64-musl@4.52.4':
    resolution: {integrity: sha512-dtBZYjDmCQ9hW+WgEkaffvRRCKm767wWhxsFW3Lw86VXz/uJRuD438/XvbZT//B96Vs8oTA8Q4A0AfHbrxP9zw==}
    cpu: [x64]
    os: [linux]

  '@rollup/rollup-openharmony-arm64@4.52.4':
    resolution: {integrity: sha512-1ox+GqgRWqaB1RnyZXL8PD6E5f7YyRUJYnCqKpNzxzP0TkaUh112NDrR9Tt+C8rJ4x5G9Mk8PQR3o7Ku2RKqKA==}
    cpu: [arm64]
    os: [openharmony]

  '@rollup/rollup-win32-arm64-msvc@4.52.4':
    resolution: {integrity: sha512-8GKr640PdFNXwzIE0IrkMWUNUomILLkfeHjXBi/nUvFlpZP+FA8BKGKpacjW6OUUHaNI6sUURxR2U2g78FOHWQ==}
    cpu: [arm64]
    os: [win32]

  '@rollup/rollup-win32-ia32-msvc@4.52.4':
    resolution: {integrity: sha512-AIy/jdJ7WtJ/F6EcfOb2GjR9UweO0n43jNObQMb6oGxkYTfLcnN7vYYpG+CN3lLxrQkzWnMOoNSHTW54pgbVxw==}
    cpu: [ia32]
    os: [win32]

  '@rollup/rollup-win32-x64-gnu@4.52.4':
    resolution: {integrity: sha512-UF9KfsH9yEam0UjTwAgdK0anlQ7c8/pWPU2yVjyWcF1I1thABt6WXE47cI71pGiZ8wGvxohBoLnxM04L/wj8mQ==}
    cpu: [x64]
    os: [win32]

  '@rollup/rollup-win32-x64-msvc@4.52.4':
    resolution: {integrity: sha512-bf9PtUa0u8IXDVxzRToFQKsNCRz9qLYfR/MpECxl4mRoWYjAeFjgxj1XdZr2M/GNVpT05p+LgQOHopYDlUu6/w==}
    cpu: [x64]
    os: [win32]

  '@shikijs/core@3.13.0':
    resolution: {integrity: sha512-3P8rGsg2Eh2qIHekwuQjzWhKI4jV97PhvYjYUzGqjvJfqdQPz+nMlfWahU24GZAyW1FxFI1sYjyhfh5CoLmIUA==}

  '@shikijs/engine-javascript@3.13.0':
    resolution: {integrity: sha512-Ty7xv32XCp8u0eQt8rItpMs6rU9Ki6LJ1dQOW3V/56PKDcpvfHPnYFbsx5FFUP2Yim34m/UkazidamMNVR4vKg==}

  '@shikijs/engine-oniguruma@3.13.0':
    resolution: {integrity: sha512-O42rBGr4UDSlhT2ZFMxqM7QzIU+IcpoTMzb3W7AlziI1ZF7R8eS2M0yt5Ry35nnnTX/LTLXFPUjRFCIW+Operg==}

  '@shikijs/langs@3.13.0':
    resolution: {integrity: sha512-672c3WAETDYHwrRP0yLy3W1QYB89Hbpj+pO4KhxK6FzIrDI2FoEXNiNCut6BQmEApYLfuYfpgOZaqbY+E9b8wQ==}

  '@shikijs/themes@3.13.0':
    resolution: {integrity: sha512-Vxw1Nm1/Od8jyA7QuAenaV78BG2nSr3/gCGdBkLpfLscddCkzkL36Q5b67SrLLfvAJTOUzW39x4FHVCFriPVgg==}

  '@shikijs/types@3.13.0':
    resolution: {integrity: sha512-oM9P+NCFri/mmQ8LoFGVfVyemm5Hi27330zuOBp0annwJdKH1kOLndw3zCtAVDehPLg9fKqoEx3Ht/wNZxolfw==}

  '@shikijs/vscode-textmate@10.0.2':
    resolution: {integrity: sha512-83yeghZ2xxin3Nj8z1NMd/NCuca+gsYXswywDy5bHvwlWL8tpTQmzGeUuHd9FC3E/SBEMvzJRwWEOz5gGes9Qg==}

  '@supabase/auth-js@2.75.0':
    resolution: {integrity: sha512-J8TkeqCOMCV4KwGKVoxmEBuDdHRwoInML2vJilthOo7awVCro2SM+tOcpljORwuBQ1vHUtV62Leit+5wlxrNtw==}

  '@supabase/functions-js@2.75.0':
    resolution: {integrity: sha512-18yk07Moj/xtQ28zkqswxDavXC3vbOwt1hDuYM3/7xPnwwpKnsmPyZ7bQ5th4uqiJzQ135t74La9tuaxBR6e7w==}

  '@supabase/node-fetch@2.6.15':
    resolution: {integrity: sha512-1ibVeYUacxWYi9i0cf5efil6adJ9WRyZBLivgjs+AUpewx1F3xPi7gLgaASI2SmIQxPoCEjAsLAzKPgMJVgOUQ==}
    engines: {node: 4.x || >=6.0.0}

  '@supabase/postgrest-js@2.75.0':
    resolution: {integrity: sha512-YfBz4W/z7eYCFyuvHhfjOTTzRrQIvsMG2bVwJAKEVVUqGdzqfvyidXssLBG0Fqlql1zJFgtsPpK1n4meHrI7tg==}

  '@supabase/realtime-js@2.75.0':
    resolution: {integrity: sha512-B4Xxsf2NHd5cEnM6MGswOSPSsZKljkYXpvzKKmNxoUmNQOfB7D8HOa6NwHcUBSlxcjV+vIrYKcYXtavGJqeGrw==}

  '@supabase/storage-js@2.75.0':
    resolution: {integrity: sha512-wpJMYdfFDckDiHQaTpK+Ib14N/O2o0AAWWhguKvmmMurB6Unx17GGmYp5rrrqCTf8S1qq4IfIxTXxS4hzrUySg==}

  '@supabase/supabase-js@2.75.0':
    resolution: {integrity: sha512-8UN/vATSgS2JFuJlMVr51L3eUDz+j1m7Ww63wlvHLKULzCDaVWYzvacCjBTLW/lX/vedI2LBI4Vg+01G9ufsJQ==}

  '@swc/helpers@0.5.17':
    resolution: {integrity: sha512-5IKx/Y13RsYd+sauPb2x+U/xZikHjolzfuDgTAl/Tdf3Q8rslRvC19NKDLgAJQ6wsqADk10ntlv08nPFw/gO/A==}

  '@tailwindcss/node@4.1.14':
    resolution: {integrity: sha512-hpz+8vFk3Ic2xssIA3e01R6jkmsAhvkQdXlEbRTk6S10xDAtiQiM3FyvZVGsucefq764euO/b8WUW9ysLdThHw==}

  '@tailwindcss/oxide-android-arm64@4.1.14':
    resolution: {integrity: sha512-a94ifZrGwMvbdeAxWoSuGcIl6/DOP5cdxagid7xJv6bwFp3oebp7y2ImYsnZBMTwjn5Ev5xESvS3FFYUGgPODQ==}
    engines: {node: '>= 10'}
    cpu: [arm64]
    os: [android]

  '@tailwindcss/oxide-darwin-arm64@4.1.14':
    resolution: {integrity: sha512-HkFP/CqfSh09xCnrPJA7jud7hij5ahKyWomrC3oiO2U9i0UjP17o9pJbxUN0IJ471GTQQmzwhp0DEcpbp4MZTA==}
    engines: {node: '>= 10'}
    cpu: [arm64]
    os: [darwin]

  '@tailwindcss/oxide-darwin-x64@4.1.14':
    resolution: {integrity: sha512-eVNaWmCgdLf5iv6Qd3s7JI5SEFBFRtfm6W0mphJYXgvnDEAZ5sZzqmI06bK6xo0IErDHdTA5/t7d4eTfWbWOFw==}
    engines: {node: '>= 10'}
    cpu: [x64]
    os: [darwin]

  '@tailwindcss/oxide-freebsd-x64@4.1.14':
    resolution: {integrity: sha512-QWLoRXNikEuqtNb0dhQN6wsSVVjX6dmUFzuuiL09ZeXju25dsei2uIPl71y2Ic6QbNBsB4scwBoFnlBfabHkEw==}
    engines: {node: '>= 10'}
    cpu: [x64]
    os: [freebsd]

  '@tailwindcss/oxide-linux-arm-gnueabihf@4.1.14':
    resolution: {integrity: sha512-VB4gjQni9+F0VCASU+L8zSIyjrLLsy03sjcR3bM0V2g4SNamo0FakZFKyUQ96ZVwGK4CaJsc9zd/obQy74o0Fw==}
    engines: {node: '>= 10'}
    cpu: [arm]
    os: [linux]

  '@tailwindcss/oxide-linux-arm64-gnu@4.1.14':
    resolution: {integrity: sha512-qaEy0dIZ6d9vyLnmeg24yzA8XuEAD9WjpM5nIM1sUgQ/Zv7cVkharPDQcmm/t/TvXoKo/0knI3me3AGfdx6w1w==}
    engines: {node: '>= 10'}
    cpu: [arm64]
    os: [linux]

  '@tailwindcss/oxide-linux-arm64-musl@4.1.14':
    resolution: {integrity: sha512-ISZjT44s59O8xKsPEIesiIydMG/sCXoMBCqsphDm/WcbnuWLxxb+GcvSIIA5NjUw6F8Tex7s5/LM2yDy8RqYBQ==}
    engines: {node: '>= 10'}
    cpu: [arm64]
    os: [linux]

  '@tailwindcss/oxide-linux-x64-gnu@4.1.14':
    resolution: {integrity: sha512-02c6JhLPJj10L2caH4U0zF8Hji4dOeahmuMl23stk0MU1wfd1OraE7rOloidSF8W5JTHkFdVo/O7uRUJJnUAJg==}
    engines: {node: '>= 10'}
    cpu: [x64]
    os: [linux]

  '@tailwindcss/oxide-linux-x64-musl@4.1.14':
    resolution: {integrity: sha512-TNGeLiN1XS66kQhxHG/7wMeQDOoL0S33x9BgmydbrWAb9Qw0KYdd8o1ifx4HOGDWhVmJ+Ul+JQ7lyknQFilO3Q==}
    engines: {node: '>= 10'}
    cpu: [x64]
    os: [linux]

  '@tailwindcss/oxide-wasm32-wasi@4.1.14':
    resolution: {integrity: sha512-uZYAsaW/jS/IYkd6EWPJKW/NlPNSkWkBlaeVBi/WsFQNP05/bzkebUL8FH1pdsqx4f2fH/bWFcUABOM9nfiJkQ==}
    engines: {node: '>=14.0.0'}
    cpu: [wasm32]
    bundledDependencies:
      - '@napi-rs/wasm-runtime'
      - '@emnapi/core'
      - '@emnapi/runtime'
      - '@tybys/wasm-util'
      - '@emnapi/wasi-threads'
      - tslib

  '@tailwindcss/oxide-win32-arm64-msvc@4.1.14':
    resolution: {integrity: sha512-Az0RnnkcvRqsuoLH2Z4n3JfAef0wElgzHD5Aky/e+0tBUxUhIeIqFBTMNQvmMRSP15fWwmvjBxZ3Q8RhsDnxAA==}
    engines: {node: '>= 10'}
    cpu: [arm64]
    os: [win32]

  '@tailwindcss/oxide-win32-x64-msvc@4.1.14':
    resolution: {integrity: sha512-ttblVGHgf68kEE4om1n/n44I0yGPkCPbLsqzjvybhpwa6mKKtgFfAzy6btc3HRmuW7nHe0OOrSeNP9sQmmH9XA==}
    engines: {node: '>= 10'}
    cpu: [x64]
    os: [win32]

  '@tailwindcss/oxide@4.1.14':
    resolution: {integrity: sha512-23yx+VUbBwCg2x5XWdB8+1lkPajzLmALEfMb51zZUBYaYVPDQvBSD/WYDqiVyBIo2BZFa3yw1Rpy3G2Jp+K0dw==}
    engines: {node: '>= 10'}

  '@tailwindcss/typography@0.5.19':
    resolution: {integrity: sha512-w31dd8HOx3k9vPtcQh5QHP9GwKcgbMp87j58qi6xgiBnFFtKEAgCWnDw4qUT8aHwkCp8bKvb/KGKWWHedP0AAg==}
    peerDependencies:
      tailwindcss: '>=3.0.0 || insiders || >=4.0.0-alpha.20 || >=4.0.0-beta.1'

  '@tailwindcss/vite@4.1.14':
    resolution: {integrity: sha512-BoFUoU0XqgCUS1UXWhmDJroKKhNXeDzD7/XwabjkDIAbMnc4ULn5e2FuEuBbhZ6ENZoSYzKlzvZ44Yr6EUDUSA==}
    peerDependencies:
      vite: ^5.2.0 || ^6 || ^7

  '@types/canvas-confetti@1.9.0':
    resolution: {integrity: sha512-aBGj/dULrimR1XDZLtG9JwxX1b4HPRF6CX9Yfwh3NvstZEm1ZL7RBnel4keCPSqs1ANRu1u2Aoz9R+VmtjYuTg==}

  '@types/debug@4.1.12':
    resolution: {integrity: sha512-vIChWdVG3LG1SMxEvI/AK+FWJthlrqlTu7fbrlywTkkaONwk/UAGaULXRlf8vkzFBLVm0zkMdCquhL5aOjhXPQ==}

  '@types/estree@1.0.8':
    resolution: {integrity: sha512-dWHzHa2WqEXI/O1E9OjrocMTKJl2mSrEolh1Iomrv6U+JuNwaHXsXx9bLu5gG7BUWFIN0skIQJQ/L1rIex4X6w==}

  '@types/fontkit@2.0.8':
    resolution: {integrity: sha512-wN+8bYxIpJf+5oZdrdtaX04qUuWHcKxcDEgRS9Qm9ZClSHjzEn13SxUC+5eRM+4yXIeTYk8mTzLAWGF64847ew==}

  '@types/hast@3.0.4':
    resolution: {integrity: sha512-WPs+bbQw5aCj+x6laNGWLH3wviHtoCv/P3+otBhbOhJgG8qtpdAMlTCxLtsTWA7LH1Oh/bFCHsBn0TPS5m30EQ==}

  '@types/mdast@4.0.4':
    resolution: {integrity: sha512-kGaNbPh1k7AFzgpud/gMdvIm5xuECykRR+JnWKQno9TAXVa6WIVCGTPvYGekIDL4uwCZQSYbUxNBSb1aUo79oA==}

  '@types/ms@2.1.0':
    resolution: {integrity: sha512-GsCCIZDE/p3i96vtEqx+7dBUGXrc7zeSK3wwPHIaRThS+9OhWIXRqzs4d6k1SVU8g91DrNRWxWUGhp5KXQb2VA==}

  '@types/nlcst@2.0.3':
    resolution: {integrity: sha512-vSYNSDe6Ix3q+6Z7ri9lyWqgGhJTmzRjZRqyq15N0Z/1/UnVsno9G/N40NBijoYx2seFDIl0+B2mgAb9mezUCA==}

  '@types/node@17.0.45':
    resolution: {integrity: sha512-w+tIMs3rq2afQdsPJlODhoUEKzFP1ayaoyl1CcnwtIlsVe7K7bA1NGm4s3PraqTLlXnbIN84zuBlxBWo1u9BLw==}

  '@types/node@24.7.0':
    resolution: {integrity: sha512-IbKooQVqUBrlzWTi79E8Fw78l8k1RNtlDDNWsFZs7XonuQSJ8oNYfEeclhprUldXISRMLzBpILuKgPlIxm+/Yw==}

  '@types/phoenix@1.6.6':
    resolution: {integrity: sha512-PIzZZlEppgrpoT2QgbnDU+MMzuR6BbCjllj0bM70lWoejMeNJAxCchxnv7J3XFkI8MpygtRpzXrIlmWUBclP5A==}

  '@types/sax@1.2.7':
    resolution: {integrity: sha512-rO73L89PJxeYM3s3pPPjiPgVVcymqU490g0YO5n5By0k2Erzj6tay/4lr1CHAAU4JyOWd1rpQ8bCf6cZfHU96A==}

  '@types/unist@3.0.3':
    resolution: {integrity: sha512-ko/gIFJRv177XgZsZcBwnqJN5x/Gien8qNOn0D5bQU/zAzVf9Zt3BlcUiLqhV9y4ARk0GbT3tnUiPNgnTXzc/Q==}

  '@types/ws@8.18.1':
    resolution: {integrity: sha512-ThVF6DCVhA8kUGy+aazFQ4kXQ7E1Ty7A3ypFOe0IcJV8O/M511G99AW24irKrW56Wt44yG9+ij8FaqoBGkuBXg==}

  '@ungap/structured-clone@1.3.0':
    resolution: {integrity: sha512-WmoN8qaIAo7WTYWbAZuG8PYEhn5fkz7dZrqTBZ7dtt//lL2Gwms1IcnQ5yHqjDfX8Ft5j4YzDM23f87zBfDe9g==}

  '@upstash/core-analytics@0.0.10':
    resolution: {integrity: sha512-7qJHGxpQgQr9/vmeS1PktEwvNAF7TI4iJDi8Pu2CFZ9YUGHZH4fOP5TfYlZ4aVxfopnELiE4BS4FBjyK7V1/xQ==}
    engines: {node: '>=16.0.0'}

  '@upstash/ratelimit@2.0.6':
    resolution: {integrity: sha512-Uak5qklMfzFN5RXltxY6IXRENu+Hgmo9iEgMPOlUs2etSQas2N+hJfbHw37OUy4vldLRXeD0OzL+YRvO2l5acg==}
    peerDependencies:
      '@upstash/redis': ^1.34.3

  '@upstash/redis@1.35.5':
    resolution: {integrity: sha512-KdLdNAspQGOTGeC++o2LDBzNbMXrfInnmW5nUJfNXabnVh8X4NPrlJ0X4j75cBUShiMpXB3uI1ql4KpFQeqrHQ==}

  '@vercel/analytics@1.5.0':
    resolution: {integrity: sha512-MYsBzfPki4gthY5HnYN7jgInhAZ7Ac1cYDoRWFomwGHWEX7odTEzbtg9kf/QSo7XEsEAqlQugA6gJ2WS2DEa3g==}
    peerDependencies:
      '@remix-run/react': ^2
      '@sveltejs/kit': ^1 || ^2
      next: '>= 13'
      react: ^18 || ^19 || ^19.0.0-rc
      svelte: '>= 4'
      vue: ^3
      vue-router: ^4
    peerDependenciesMeta:
      '@remix-run/react':
        optional: true
      '@sveltejs/kit':
        optional: true
      next:
        optional: true
      react:
        optional: true
      svelte:
        optional: true
      vue:
        optional: true
      vue-router:
        optional: true

  '@vercel/functions@2.2.13':
    resolution: {integrity: sha512-14ArBSIIcOBx9nrEgaJb4Bw+en1gl6eSoJWh8qjifLl5G3E4dRXCFOT8HP+w66vb9Wqyd1lAQBrmRhRwOj9X9A==}
    engines: {node: '>= 18'}
    peerDependencies:
      '@aws-sdk/credential-provider-web-identity': '*'
    peerDependenciesMeta:
      '@aws-sdk/credential-provider-web-identity':
        optional: true

  '@vercel/nft@0.30.2':
    resolution: {integrity: sha512-pquXF3XZFg/T3TBor08rUhIGgOhdSilbn7WQLVP/aVSSO+25Rs4H/m3nxNDQ2x3znX7Z3yYjryN8xaLwypcwQg==}
    engines: {node: '>=18'}
    hasBin: true

  '@vercel/oidc@2.0.2':
    resolution: {integrity: sha512-59PBFx3T+k5hLTEWa3ggiMpGRz1OVvl9eN8SUai+A43IsqiOuAe7qPBf+cray/Fj6mkgnxm/D7IAtjc8zSHi7g==}
    engines: {node: '>= 18'}

  '@vercel/routing-utils@5.2.0':
    resolution: {integrity: sha512-XBexLmd746XkSFa459tJpHd0NtxYEGswBe1o99BmpC4w4/8hoz6/BhlY+XWJh8jakPTP4hcKiE4w3TjOwuUxfw==}

  abbrev@3.0.1:
    resolution: {integrity: sha512-AO2ac6pjRB3SJmGJo+v5/aK6Omggp6fsLrs6wN9bd35ulu4cCwaAU9+7ZhXjeqHVkaHThLuzH0nZr0YpCDhygg==}
    engines: {node: ^18.17.0 || >=20.5.0}

  acorn-import-attributes@1.9.5:
    resolution: {integrity: sha512-n02Vykv5uA3eHGM/Z2dQrcD56kL8TyDb2p1+0P83PClMnC/nc+anbQRhIOWnSq4Ke/KvDPrY3C9hDtC/A3eHnQ==}
    peerDependencies:
      acorn: ^8

  acorn@8.15.0:
    resolution: {integrity: sha512-NZyJarBfL7nWwIq+FDL6Zp/yHEhePMNnnJ0y3qfieCrmNvYct8uvtiV41UvlSe6apAfk0fY1FbWx+NwfmpvtTg==}
    engines: {node: '>=0.4.0'}
    hasBin: true

  agent-base@7.1.4:
    resolution: {integrity: sha512-MnA+YT8fwfJPgBx3m60MNqakm30XOkyIoH1y6huTQvC0PwZG7ki8NacLBcrPbNoo8vEZy7Jpuk7+jMO+CUovTQ==}
    engines: {node: '>= 14'}

  ajv@6.12.6:
    resolution: {integrity: sha512-j3fVLgvTo527anyYyJOGTYJbG+vnnQYvE0m5mmkc1TK+nxAppkCLMIL0aZ4dblVCNoGShhm+kzE4ZUykBoMg4g==}

  ansi-align@3.0.1:
    resolution: {integrity: sha512-IOfwwBF5iczOjp/WeY4YxyjqAFMQoZufdQWDd19SEExbVLNXqvpzSJ/M7Za4/sCPmQ0+GRquoA7bGcINcxew6w==}

  ansi-regex@5.0.1:
    resolution: {integrity: sha512-quJQXlTSUGL2LH9SUXo8VwsY4soanhgo6LNSm84E1LBcE8s3O0wpdiRzyR9z/ZZJMlMWv37qOOb9pdJlMUEKFQ==}
    engines: {node: '>=8'}

  ansi-regex@6.2.2:
    resolution: {integrity: sha512-Bq3SmSpyFHaWjPk8If9yc6svM8c56dB5BAtW4Qbw5jHTwwXXcTLoRMkpDJp6VL0XzlWaCHTXrkFURMYmD0sLqg==}
    engines: {node: '>=12'}

  ansi-styles@4.3.0:
    resolution: {integrity: sha512-zbB9rCJAT1rbjiVDb2hqKFHNYLxgtk8NURxZ3IZwD3F6NtxbXZQCnnSi1Lkx+IDohdPlFp222wVALIheZJQSEg==}
    engines: {node: '>=8'}

  ansi-styles@6.2.3:
    resolution: {integrity: sha512-4Dj6M28JB+oAH8kFkTLUo+a2jwOFkuqb3yucU0CANcRRUbxS0cP0nZYCGjcc3BNXwRIsUVmDGgzawme7zvJHvg==}
    engines: {node: '>=12'}

  anymatch@3.1.3:
    resolution: {integrity: sha512-KMReFUr0B4t+D+OBkjR3KYqvocp2XaSzO55UcB6mgQMd3KbcE+mWTyvVV7D/zsdEbNnV6acZUutkiHQXvTr1Rw==}
    engines: {node: '>= 8'}

  arg@5.0.2:
    resolution: {integrity: sha512-PYjyFOLKQ9y57JvQ6QLo8dAgNqswh8M1RMJYdQduT6xbWSgK36P/Z/v+p888pM69jMMfS8Xd8F6I1kQ/I9HUGg==}

  argparse@2.0.1:
    resolution: {integrity: sha512-8+9WqebbFzpX9OR+Wa6O29asIogeRMzcGtAINdpMHHyAg10f05aSFVBbcEqGf/PXw1EjAZ+q2/bEBg3DvurK3Q==}

  aria-query@5.3.2:
    resolution: {integrity: sha512-COROpnaoap1E2F000S62r6A60uHZnmlvomhfyT2DlTcrY1OrBKn2UhH7qn5wTC9zMvD0AY7csdPSNwKP+7WiQw==}
    engines: {node: '>= 0.4'}

  array-iterate@2.0.1:
    resolution: {integrity: sha512-I1jXZMjAgCMmxT4qxXfPXa6SthSoE8h6gkSI9BGGNv8mP8G/v0blc+qFnZu6K42vTOiuME596QaLO0TP3Lk0xg==}

  astro@5.14.3:
    resolution: {integrity: sha512-iRvl3eEYYdSYA195eNREjh43hqMMwKY1uoHYiKfLCB9G+bjFtaBtDe8R0ip7AbTD69wyOKgUCOtMad+lkOnT/w==}
    engines: {node: 18.20.8 || ^20.3.0 || >=22.0.0, npm: '>=9.6.5', pnpm: '>=7.1.0'}
    hasBin: true

  async-sema@3.1.1:
    resolution: {integrity: sha512-tLRNUXati5MFePdAk8dw7Qt7DpxPB60ofAgn8WRhW6a2rcimZnYBP9oxHiv0OHy+Wz7kPMG+t4LGdt31+4EmGg==}

  axobject-query@4.1.0:
    resolution: {integrity: sha512-qIj0G9wZbMGNLjLmg1PT6v2mE9AH2zlnADJD/2tC6E00hgmhUOfEB6greHPAfLRSufHqROIUTkw6E+M3lH0PTQ==}
    engines: {node: '>= 0.4'}

  bail@2.0.2:
    resolution: {integrity: sha512-0xO6mYd7JB2YesxDKplafRpsiOzPt9V02ddPCLbY1xYGPOX24NTyN50qnUxgCPcSoYMhKpAuBTjQoRZCAkUDRw==}

  balanced-match@1.0.2:
    resolution: {integrity: sha512-3oSeUO0TMV67hN1AmbXsK4yaqU7tjiHlbxRDZOpH0KW9+CeX4bRAaX0Anxt0tx2MrpRpWwQaPwIlISEJhYU5Pw==}

  base-64@1.0.0:
    resolution: {integrity: sha512-kwDPIFCGx0NZHog36dj+tHiwP4QMzsZ3AgMViUBKI0+V5n4U0ufTCUMhnQ04diaRI8EX/QcPfql7zlhZ7j4zgg==}

  base64-js@1.5.1:
    resolution: {integrity: sha512-AKpaYlHn8t4SVbOHCy+b5+KKgvR4vrsD8vbvrbiQJps7fKDTkjkDry6ji0rUJjC0kzbNePLwzxq8iypo41qeWA==}

  bindings@1.5.0:
    resolution: {integrity: sha512-p2q/t/mhvuOj/UeLlV6566GD/guowlr0hHxClI0W9m7MWYkL1F0hLo+0Aexs9HSPCtR1SXQ0TD3MMKrXZajbiQ==}

  boxen@8.0.1:
    resolution: {integrity: sha512-F3PH5k5juxom4xktynS7MoFY+NUWH5LC4CnH11YB8NPew+HLpmBLCybSAEyb2F+4pRXhuhWqFesoQd6DAyc2hw==}
    engines: {node: '>=18'}

  brace-expansion@2.0.2:
    resolution: {integrity: sha512-Jt0vHyM+jmUBqojB7E1NIYadt0vI0Qxjxd2TErW94wDz+E2LAm5vKMXXwg6ZZBTHPuUlDgQHKXvjGBdfcF1ZDQ==}

  brotli@1.3.3:
    resolution: {integrity: sha512-oTKjJdShmDuGW94SyyaoQvAjf30dZaHnjJ8uAF+u2/vGJkJbJPJAT1gDiOJP5v1Zb6f9KEyW/1HpuaWIXtGHPg==}

  camelcase@8.0.0:
    resolution: {integrity: sha512-8WB3Jcas3swSvjIeA2yvCJ+Miyz5l1ZmB6HFb9R1317dt9LCQoswg/BGrmAmkWVEszSrrg4RwmO46qIm2OEnSA==}
    engines: {node: '>=16'}

  canvas-confetti@1.9.3:
    resolution: {integrity: sha512-rFfTURMvmVEX1gyXFgn5QMn81bYk70qa0HLzcIOSVEyl57n6o9ItHeBtUSWdvKAPY0xlvBHno4/v3QPrT83q9g==}

  ccount@2.0.1:
    resolution: {integrity: sha512-eyrF0jiFpY+3drT6383f1qhkbGsLSifNAjA61IUjZjmLCWjItY6LB9ft9YhoDgwfmclB2zhu51Lc7+95b8NRAg==}

  chalk@5.6.2:
    resolution: {integrity: sha512-7NzBL0rN6fMUW+f7A6Io4h40qQlG+xGmtMxfbnH/K7TAtt8JQWVQK+6g0UXKMeVJoyV5EkkNsErQ8pVD3bLHbA==}
    engines: {node: ^12.17.0 || ^14.13 || >=16.0.0}

  character-entities-html4@2.1.0:
    resolution: {integrity: sha512-1v7fgQRj6hnSwFpq1Eu0ynr/CDEw0rXo2B61qXrLNdHZmPKgb7fqS1a2JwF0rISo9q77jDI8VMEHoApn8qDoZA==}

  character-entities-legacy@3.0.0:
    resolution: {integrity: sha512-RpPp0asT/6ufRm//AJVwpViZbGM/MkjQFxJccQRHmISF/22NBtsHqAWmL+/pmkPWoIUJdWyeVleTl1wydHATVQ==}

  character-entities@2.0.2:
    resolution: {integrity: sha512-shx7oQ0Awen/BRIdkjkvz54PnEEI/EjwXDSIZp86/KKdbafHh1Df/RYGBhn4hbe2+uKC9FnT5UCEdyPz3ai9hQ==}

  chokidar@4.0.3:
    resolution: {integrity: sha512-Qgzu8kfBvo+cA4962jnP1KkS6Dop5NS6g7R5LFYJr4b8Ub94PPQXUksCw9PvXoeXPRRddRNC5C1JQUR2SMGtnA==}
    engines: {node: '>= 14.16.0'}

  chownr@3.0.0:
    resolution: {integrity: sha512-+IxzY9BZOQd/XuYPRmrvEVjF/nqj5kgT4kEq7VofrDoM1MxoRjEWkrCC3EtLi59TVawxTAn+orJwFQcrqEN1+g==}
    engines: {node: '>=18'}

  ci-info@4.3.1:
    resolution: {integrity: sha512-Wdy2Igu8OcBpI2pZePZ5oWjPC38tmDVx5WKUXKwlLYkA0ozo85sLsLvkBbBn/sZaSCMFOGZJ14fvW9t5/d7kdA==}
    engines: {node: '>=8'}

  cli-boxes@3.0.0:
    resolution: {integrity: sha512-/lzGpEWL/8PfI0BmBOPRwp0c/wFNX1RdUML3jK/RcSBA9T8mZDdQpqYBKtCFTOfQbwPqWEOpjqW+Fnayc0969g==}
    engines: {node: '>=10'}

  clone@2.1.2:
    resolution: {integrity: sha512-3Pe/CF1Nn94hyhIYpjtiLhdCoEoz0DqQ+988E9gmeEdQZlojxnOb74wctFyuwWQHzqyf9X7C7MG8juUpqBJT8w==}
    engines: {node: '>=0.8'}

  clsx@2.1.1:
    resolution: {integrity: sha512-eYm0QWBtUrBWZWG0d386OGAw16Z995PiOVo2B7bjWSbHedGl5e0ZWaq65kOGgUSNesEIDkB9ISbTg/JK9dhCZA==}
    engines: {node: '>=6'}

  color-convert@2.0.1:
    resolution: {integrity: sha512-RRECPsj7iu/xb5oKYcsFHSppFNnsj/52OVTRKb4zP5onXwVF3zVmmToNcOfGC+CRDpfK/U584fMg38ZHCaElKQ==}
    engines: {node: '>=7.0.0'}

  color-name@1.1.4:
    resolution: {integrity: sha512-dOy+3AuW3a2wNbZHIuMZpTcgjGuLU/uBL/ubcZF9OXbDo8ff4O8yVp5Bf0efS8uEoYo5q4Fx7dY9OgQGXgAsQA==}

  comma-separated-tokens@2.0.3:
    resolution: {integrity: sha512-Fu4hJdvzeylCfQPp9SGWidpzrMs7tTrlu6Vb8XGaRGck8QSNZJJp538Wrb60Lax4fPwR64ViY468OIUTbRlGZg==}

  common-ancestor-path@1.0.1:
    resolution: {integrity: sha512-L3sHRo1pXXEqX8VU28kfgUY+YGsk09hPqZiZmLacNib6XNTCM8ubYeT7ryXQw8asB1sKgcU5lkB7ONug08aB8w==}

  consola@3.4.2:
    resolution: {integrity: sha512-5IKcdX0nnYavi6G7TtOhwkYzyjfJlatbjMjuLSfE2kYT5pMDOilZ4OvMhi637CcDICTmz3wARPoyhqyX1Y+XvA==}
    engines: {node: ^14.18.0 || >=16.10.0}

  cookie-es@1.2.2:
    resolution: {integrity: sha512-+W7VmiVINB+ywl1HGXJXmrqkOhpKrIiVZV6tQuV54ZyQC7MMuBt81Vc336GMLoHBq5hV/F9eXgt5Mnx0Rha5Fg==}

  cookie@1.0.2:
    resolution: {integrity: sha512-9Kr/j4O16ISv8zBBhJoi4bXOYNTkFLOqSL3UDB0njXxCXNezjeyVrJyGOWtgfs/q2km1gwBcfH8q1yEGoMYunA==}
    engines: {node: '>=18'}

  cross-spawn@7.0.6:
    resolution: {integrity: sha512-uV2QOWP2nWzsy2aMp8aRibhi9dlzF5Hgh5SHaB9OiTGEyDTiJJyx0uy51QXdyWbtAHNua4XJzUKca3OzKUd3vA==}
    engines: {node: '>= 8'}

  crossws@0.3.5:
    resolution: {integrity: sha512-ojKiDvcmByhwa8YYqbQI/hg7MEU0NC03+pSdEq4ZUnZR9xXpwk7E43SMNGkn+JxJGPFtNvQ48+vV2p+P1ml5PA==}

  css-tree@3.1.0:
    resolution: {integrity: sha512-0eW44TGN5SQXU1mWSkKwFstI/22X2bG1nYzZTYMAWjylYURhse752YgbE4Cx46AC+bAvI+/dYTPRk1LqSUnu6w==}
    engines: {node: ^10 || ^12.20.0 || ^14.13.0 || >=15.0.0}

  cssesc@3.0.0:
    resolution: {integrity: sha512-/Tb/JcjK111nNScGob5MNtsntNM1aCNUDipB/TkwZFhyDrrE47SOx/18wF2bbjgc3ZzCSKW1T5nt5EbFoAz/Vg==}
    engines: {node: '>=4'}
    hasBin: true

  debug@4.4.3:
    resolution: {integrity: sha512-RGwwWnwQvkVfavKVt22FGLw+xYSdzARwm0ru6DhTVA3umU5hZc28V3kO4stgYryrTlLpuvgI9GiijltAjNbcqA==}
    engines: {node: '>=6.0'}
    peerDependencies:
      supports-color: '*'
    peerDependenciesMeta:
      supports-color:
        optional: true

  decode-named-character-reference@1.2.0:
    resolution: {integrity: sha512-c6fcElNV6ShtZXmsgNgFFV5tVX2PaV4g+MOAkb8eXHvn6sryJBrZa9r0zV6+dtTyoCKxtDy5tyQ5ZwQuidtd+Q==}

  defu@6.1.4:
    resolution: {integrity: sha512-mEQCMmwJu317oSz8CwdIOdwf3xMif1ttiM8LTufzc3g6kR+9Pe236twL8j3IYT1F7GfRgGcW6MWxzZjLIkuHIg==}

  depd@2.0.0:
    resolution: {integrity: sha512-g7nH6P6dyDioJogAAGprGpCtVImJhpPk/roCzdb3fIh61/s/nPsfR6onyMwkCAR/OlC3yBC0lESvUoQEAssIrw==}
    engines: {node: '>= 0.8'}

  dequal@2.0.3:
    resolution: {integrity: sha512-0je+qPKHEMohvfRTCEo3CrPG6cAzAYgmzKyxRiYSSDkS6eGJdyVJm7WaYA5ECaAD9wLB2T4EEeymA5aFVcYXCA==}
    engines: {node: '>=6'}

  destr@2.0.5:
    resolution: {integrity: sha512-ugFTXCtDZunbzasqBxrK93Ik/DRYsO6S/fedkWEMKqt04xZ4csmnmwGDBAb07QWNaGMAmnTIemsYZCksjATwsA==}

  detect-libc@2.1.2:
    resolution: {integrity: sha512-Btj2BOOO83o3WyH59e8MgXsxEQVcarkUOpEYrubB0urwnN10yQ364rsiByU11nZlqWYZm05i/of7io4mzihBtQ==}
    engines: {node: '>=8'}

  deterministic-object-hash@2.0.2:
    resolution: {integrity: sha512-KxektNH63SrbfUyDiwXqRb1rLwKt33AmMv+5Nhsw1kqZ13SJBRTgZHtGbE+hH3a1mVW1cz+4pqSWVPAtLVXTzQ==}
    engines: {node: '>=18'}

  devalue@5.3.2:
    resolution: {integrity: sha512-UDsjUbpQn9kvm68slnrs+mfxwFkIflOhkanmyabZ8zOYk8SMEIbJ3TK+88g70hSIeytu4y18f0z/hYHMTrXIWw==}

  devlop@1.1.0:
    resolution: {integrity: sha512-RWmIqhcFf1lRYBvNmr7qTNuyCt/7/ns2jbpp1+PalgE/rDQcBT0fioSMUpJ93irlUhC5hrg4cYqe6U+0ImW0rA==}

  dfa@1.2.0:
    resolution: {integrity: sha512-ED3jP8saaweFTjeGX8HQPjeC1YYyZs98jGNZx6IiBvxW7JG5v492kamAQB3m2wop07CvU/RQmzcKr6bgcC5D/Q==}

  diff@5.2.0:
    resolution: {integrity: sha512-uIFDxqpRZGZ6ThOk84hEfqWoHx2devRFvpTZcTHur85vImfaxUbTW9Ryh4CpCuDnToOP1CEtXKIgytHBPVff5A==}
    engines: {node: '>=0.3.1'}

  dlv@1.1.3:
    resolution: {integrity: sha512-+HlytyjlPKnIG8XuRG8WvmBP8xs8P71y+SKKS6ZXWoEgLuePxtDoUEiH7WkdePWrQ5JBpE6aoVqfZfJUQkjXwA==}

  dset@3.1.4:
    resolution: {integrity: sha512-2QF/g9/zTaPDc3BjNcVTGoBbXBgYfMTTceLaYcFJ/W9kggFUkhxD/hMEeuLKbugyef9SqAx8cpgwlIP/jinUTA==}
    engines: {node: '>=4'}

  eastasianwidth@0.2.0:
    resolution: {integrity: sha512-I88TYZWc9XiYHRQ4/3c5rjjfgkjhLyW2luGIheGERbNQ6OY7yTybanSpDXZa8y7VUP9YmDcYa+eyq4ca7iLqWA==}

  ee-first@1.1.1:
    resolution: {integrity: sha512-WMwm9LhRUo+WUaRN+vRuETqG89IgZphVSNkdFgeb6sS/E4OrDIN7t48CAewSHXc6C8lefD8KKfr5vY61brQlow==}

  emoji-regex@10.5.0:
    resolution: {integrity: sha512-lb49vf1Xzfx080OKA0o6l8DQQpV+6Vg95zyCJX9VB/BqKYlhG7N4wgROUUHRA+ZPUefLnteQOad7z1kT2bV7bg==}

  emoji-regex@8.0.0:
    resolution: {integrity: sha512-MSjYzcWNOA0ewAHpz0MxpYFvwg6yjy1NG3xteoqz644VCo/RPgnr1/GGt+ic3iJTzQ8Eu3TdM14SawnVUmGE6A==}

  emoji-regex@9.2.2:
    resolution: {integrity: sha512-L18DaJsXSUk2+42pv8mLs5jJT2hqFkFE4j21wOmgbUqsZ2hL72NsUU785g9RXgo3s0ZNgVl42TiHp3ZtOv/Vyg==}

  encodeurl@2.0.0:
    resolution: {integrity: sha512-Q0n9HRi4m6JuGIV1eFlmvJB7ZEVxu93IrMyiMsGC0lrMJMWzRgx6WGquyfQgZVb31vhGgXnfmPNNXmxnOkRBrg==}
    engines: {node: '>= 0.8'}

  enhanced-resolve@5.18.3:
    resolution: {integrity: sha512-d4lC8xfavMeBjzGr2vECC3fsGXziXZQyJxD868h2M/mBI3PwAuODxAkLkq5HYuvrPYcUtiLzsTo8U3PgX3Ocww==}
    engines: {node: '>=10.13.0'}

  entities@6.0.1:
    resolution: {integrity: sha512-aN97NXWF6AWBTahfVOIrB/NShkzi5H7F9r1s9mD3cDj4Ko5f2qhhVoYMibXF7GlLveb/D2ioWay8lxI97Ven3g==}
    engines: {node: '>=0.12'}

  es-module-lexer@1.7.0:
    resolution: {integrity: sha512-jEQoCwk8hyb2AZziIOLhDqpm5+2ww5uIE6lkO/6jcOCusfk6LhMHpXXfBLXTZ7Ydyt0j4VoUQv6uGNYbdW+kBA==}

  esbuild@0.25.10:
    resolution: {integrity: sha512-9RiGKvCwaqxO2owP61uQ4BgNborAQskMR6QusfWzQqv7AZOg5oGehdY2pRJMTKuwxd1IDBP4rSbI5lHzU7SMsQ==}
    engines: {node: '>=18'}
    hasBin: true

  escape-html@1.0.3:
    resolution: {integrity: sha512-NiSupZ4OeuGwr68lGIeym/ksIZMJodUGOSCZ/FSnTxcrekbvqrgdUxlJOMpijaKZVjAJrWrGs/6Jy8OMuyj9ow==}

  escape-string-regexp@5.0.0:
    resolution: {integrity: sha512-/veY75JbMK4j1yjvuUxuVsiS/hr/4iHs9FTT6cgTexxdE0Ly/glccBAkloH/DofkjRbZU3bnoj38mOmhkZ0lHw==}
    engines: {node: '>=12'}

  estree-walker@2.0.2:
    resolution: {integrity: sha512-Rfkk/Mp/DL7JVje3u18FxFujQlTNR2q6QfMSMB7AvCBx91NGj/ba3kCfza0f6dVDbw7YlRf/nDrn7pQrCCyQ/w==}

  estree-walker@3.0.3:
    resolution: {integrity: sha512-7RUKfXgSMMkzt6ZuXmqapOurLGPPfgj6l9uRZ7lRGolvk0y2yocc35LdcxKC5PQZdn2DMqioAQ2NoWcrTKmm6g==}

  etag@1.8.1:
    resolution: {integrity: sha512-aIL5Fx7mawVa300al2BnEE4iNvo1qETxLrPI/o05L7z6go7fCw1J6EQmbK4FmJ2AS7kgVF/KEZWufBfdClMcPg==}
    engines: {node: '>= 0.6'}

  eventemitter3@5.0.1:
    resolution: {integrity: sha512-GWkBvjiSZK87ELrYOSESUYeVIc9mvLLf/nXalMOS5dYrgZq9o5OVkbZAVM06CVxYsCwH9BDZFPlQTlPA1j4ahA==}

  extend@3.0.2:
    resolution: {integrity: sha512-fjquC59cD7CyW6urNXK0FBufkZcoiGG80wTuPujX590cB5Ttln20E2UB4S/WARVqhXffZl2LNgS+gQdPIIim/g==}

  fast-deep-equal@3.1.3:
    resolution: {integrity: sha512-f3qQ9oQy9j2AhBe/H9VC91wLmKBCCU/gDOnKNAYG5hswO7BLKj09Hc5HYNz9cGI++xlpDCIgDaitVs03ATR84Q==}

  fast-json-stable-stringify@2.1.0:
    resolution: {integrity: sha512-lhd/wF+Lk98HZoTCtlVraHtfh5XYijIjalXck7saUtuanSDyLMxnHhSXEDJqHxD7msR8D0uCmqlkwjCV8xvwHw==}

  fdir@6.5.0:
    resolution: {integrity: sha512-tIbYtZbucOs0BRGqPJkshJUYdL+SDH7dVM8gjy+ERp3WAUjLEFJE+02kanyHtwjWOnwrKYBiwAmM0p4kLJAnXg==}
    engines: {node: '>=12.0.0'}
    peerDependencies:
      picomatch: ^3 || ^4
    peerDependenciesMeta:
      picomatch:
        optional: true

  file-uri-to-path@1.0.0:
    resolution: {integrity: sha512-0Zt+s3L7Vf1biwWZ29aARiVYLx7iMGnEUl9x33fbB/j3jR81u/O2LbqK+Bm1CDSNDKVtJ/YjwY7TUd5SkeLQLw==}

  flattie@1.1.1:
    resolution: {integrity: sha512-9UbaD6XdAL97+k/n+N7JwX46K/M6Zc6KcFYskrYL8wbBV/Uyk0CTAMY0VT+qiK5PM7AIc9aTWYtq65U7T+aCNQ==}
    engines: {node: '>=8'}

  fontace@0.3.1:
    resolution: {integrity: sha512-9f5g4feWT1jWT8+SbL85aLIRLIXUaDygaM2xPXRmzPYxrOMNok79Lr3FGJoKVNKibE0WCunNiEVG2mwuE+2qEg==}

  fontkit@2.0.4:
    resolution: {integrity: sha512-syetQadaUEDNdxdugga9CpEYVaQIxOwk7GlwZWWZ19//qW4zE5bknOKeMBDYAASwnpaSHKJITRLMF9m1fp3s6g==}

  foreground-child@3.3.1:
    resolution: {integrity: sha512-gIXjKqtFuWEgzFRJA9WCQeSJLZDjgJUOMCMzxtvFq/37KojM1BFGufqsCy0r4qSQmYLsZYMeyRqzIWOMup03sw==}
    engines: {node: '>=14'}

  fresh@2.0.0:
    resolution: {integrity: sha512-Rx/WycZ60HOaqLKAi6cHRKKI7zxWbJ31MhntmtwMoaTeF7XFH9hhBp8vITaMidfljRQ6eYWCKkaTK+ykVJHP2A==}
    engines: {node: '>= 0.8'}

  fsevents@2.3.3:
    resolution: {integrity: sha512-5xoDfX+fL7faATnagmWPpbFtwh/R77WmMMqqHGS65C3vvB0YHrgF+B1YmZ3441tMj5n63k0212XNoJwzlhffQw==}
    engines: {node: ^8.16.0 || ^10.6.0 || >=11.0.0}
    os: [darwin]

  get-east-asian-width@1.4.0:
    resolution: {integrity: sha512-QZjmEOC+IT1uk6Rx0sX22V6uHWVwbdbxf1faPqJ1QhLdGgsRGCZoyaQBm/piRdJy/D2um6hM1UP7ZEeQ4EkP+Q==}
    engines: {node: '>=18'}

  github-slugger@2.0.0:
    resolution: {integrity: sha512-IaOQ9puYtjrkq7Y0Ygl9KDZnrf/aiUJYUpVf89y8kyaxbRG7Y1SrX/jaumrv81vc61+kiMempujsM3Yw7w5qcw==}

  glob@10.4.5:
    resolution: {integrity: sha512-7Bv8RF0k6xjo7d4A/PxYLbUCfb6c+Vpd2/mB2yRDlew7Jb5hEXiCD9ibfO7wpk8i4sevK6DFny9h7EYbM3/sHg==}
    hasBin: true

  graceful-fs@4.2.11:
    resolution: {integrity: sha512-RbJ5/jmFcNNCcDV5o9eTnBLJ/HszWV0P73bc+Ff4nS/rJj+YaS6IGyiOL0VoBYX+l1Wrl3k63h/KrH+nhJ0XvQ==}

  h3@1.15.4:
    resolution: {integrity: sha512-z5cFQWDffyOe4vQ9xIqNfCZdV4p//vy6fBnr8Q1AWnVZ0teurKMG66rLj++TKwKPUP3u7iMUvrvKaEUiQw2QWQ==}

  hast-util-from-html@2.0.3:
    resolution: {integrity: sha512-CUSRHXyKjzHov8yKsQjGOElXy/3EKpyX56ELnkHH34vDVw1N1XSQ1ZcAvTyAPtGqLTuKP/uxM+aLkSPqF/EtMw==}

  hast-util-from-parse5@8.0.3:
    resolution: {integrity: sha512-3kxEVkEKt0zvcZ3hCRYI8rqrgwtlIOFMWkbclACvjlDw8Li9S2hk/d51OI0nr/gIpdMHNepwgOKqZ/sy0Clpyg==}

  hast-util-is-element@3.0.0:
    resolution: {integrity: sha512-Val9mnv2IWpLbNPqc/pUem+a7Ipj2aHacCwgNfTiK0vJKl0LF+4Ba4+v1oPHFpf3bLYmreq0/l3Gud9S5OH42g==}

  hast-util-parse-selector@4.0.0:
    resolution: {integrity: sha512-wkQCkSYoOGCRKERFWcxMVMOcYE2K1AaNLU8DXS9arxnLOUEWbOXKXiJUNzEpqZ3JOKpnha3jkFrumEjVliDe7A==}

  hast-util-raw@9.1.0:
    resolution: {integrity: sha512-Y8/SBAHkZGoNkpzqqfCldijcuUKh7/su31kEBp67cFY09Wy0mTRgtsLYsiIxMJxlu0f6AA5SUTbDR8K0rxnbUw==}

  hast-util-to-html@9.0.5:
    resolution: {integrity: sha512-OguPdidb+fbHQSU4Q4ZiLKnzWo8Wwsf5bZfbvu7//a9oTYoqD/fWpe96NuHkoS9h0ccGOTe0C4NGXdtS0iObOw==}

  hast-util-to-parse5@8.0.0:
    resolution: {integrity: sha512-3KKrV5ZVI8if87DVSi1vDeByYrkGzg4mEfeu4alwgmmIeARiBLKCZS2uw5Gb6nU9x9Yufyj3iudm6i7nl52PFw==}

  hast-util-to-text@4.0.2:
    resolution: {integrity: sha512-KK6y/BN8lbaq654j7JgBydev7wuNMcID54lkRav1P0CaE1e47P72AWWPiGKXTJU271ooYzcvTAn/Zt0REnvc7A==}

  hast-util-whitespace@3.0.0:
    resolution: {integrity: sha512-88JUN06ipLwsnv+dVn+OIYOvAuvBMy/Qoi6O7mQHxdPXpjy+Cd6xRkWwux7DKO+4sYILtLBRIKgsdpS2gQc7qw==}

  hastscript@9.0.1:
    resolution: {integrity: sha512-g7df9rMFX/SPi34tyGCyUBREQoKkapwdY/T04Qn9TDWfHhAYt4/I0gMVirzK5wEzeUqIjEB+LXC/ypb7Aqno5w==}

  html-escaper@3.0.3:
    resolution: {integrity: sha512-RuMffC89BOWQoY0WKGpIhn5gX3iI54O6nRA0yC124NYVtzjmFWBIiFd8M0x+ZdX0P9R4lADg1mgP8C7PxGOWuQ==}

  html-void-elements@3.0.0:
    resolution: {integrity: sha512-bEqo66MRXsUGxWHV5IP0PUiAWwoEjba4VCzg0LjFJBpchPaTfyfCKTG6bc5F8ucKec3q5y6qOdGyYTSBEvhCrg==}

  http-cache-semantics@4.2.0:
    resolution: {integrity: sha512-dTxcvPXqPvXBQpq5dUr6mEMJX4oIEFv6bwom3FDwKRDsuIjjJGANqhBuoAn9c1RQJIdAKav33ED65E2ys+87QQ==}

  http-errors@2.0.0:
    resolution: {integrity: sha512-FtwrG/euBzaEjYeRqOgly7G0qviiXoJWnvEH2Z1plBdXgbyjv34pHTSb9zoeHMyDy33+DWy5Wt9Wo+TURtOYSQ==}
    engines: {node: '>= 0.8'}

  https-proxy-agent@7.0.6:
    resolution: {integrity: sha512-vK9P5/iUfdl95AI+JVyUuIcVtd4ofvtrOr3HNtM2yxC9bnMbEdp3x01OhQNnjb8IJYi38VlTE3mBXwcfvywuSw==}
    engines: {node: '>= 14'}

  import-meta-resolve@4.2.0:
    resolution: {integrity: sha512-Iqv2fzaTQN28s/FwZAoFq0ZSs/7hMAHJVX+w8PZl3cY19Pxk6jFFalxQoIfW2826i/fDLXv8IiEZRIT0lDuWcg==}

  inherits@2.0.4:
    resolution: {integrity: sha512-k/vGaX4/Yla3WzyMCvTQOXYeIHvqOKtnqBduzTHpzpQZzAskKMhZ2K+EnBiSM9zGSoIFeMpXKxa4dYeZIQqewQ==}

  iron-webcrypto@1.2.1:
    resolution: {integrity: sha512-feOM6FaSr6rEABp/eDfVseKyTMDt+KGpeB35SkVn9Tyn0CqvVsY3EwI0v5i8nMHyJnzCIQf7nsy3p41TPkJZhg==}

  is-docker@3.0.0:
    resolution: {integrity: sha512-eljcgEDlEns/7AXFosB5K/2nCM4P7FQPkGc/DWLy5rmFEWvZayGrik1d9/QIY5nJ4f9YsVvBkA6kJpHn9rISdQ==}
    engines: {node: ^12.20.0 || ^14.13.1 || >=16.0.0}
    hasBin: true

  is-fullwidth-code-point@3.0.0:
    resolution: {integrity: sha512-zymm5+u+sCsSWyD9qNaejV3DFvhCKclKdizYaJUuHA83RLjb7nSuGnddCHGv0hk+KY7BMAlsWeK4Ueg6EV6XQg==}
    engines: {node: '>=8'}

  is-inside-container@1.0.0:
    resolution: {integrity: sha512-KIYLCCJghfHZxqjYBE7rEy0OBuTd5xCHS7tHVgvCLkx7StIoaxwNW3hCALgEUjFfeRk+MG/Qxmp/vtETEF3tRA==}
    engines: {node: '>=14.16'}
    hasBin: true

  is-plain-obj@4.1.0:
    resolution: {integrity: sha512-+Pgi+vMuUNkJyExiMBt5IlFoMyKnr5zhJ4Uspz58WOhBF5QoIZkFyNHIbBAtHwzVAgk5RtndVNsDRN61/mmDqg==}
    engines: {node: '>=12'}

  is-wsl@3.1.0:
    resolution: {integrity: sha512-UcVfVfaK4Sc4m7X3dUSoHoozQGBEFeDC+zVo06t98xe8CzHSZZBekNXH+tu0NalHolcJ/QAGqS46Hef7QXBIMw==}
    engines: {node: '>=16'}

  isexe@2.0.0:
    resolution: {integrity: sha512-RHxMLp9lnKHGHRng9QFhRCMbYAcVpn69smSGcq3f36xjgVVWThj4qqLbTLlq7Ssj8B+fIQ1EuCEGI2lKsyQeIw==}

  jackspeak@3.4.3:
    resolution: {integrity: sha512-OGlZQpz2yfahA/Rd1Y8Cd9SIEsqvXkLVoSw/cgwhnhFMDbsQFeZYoJJ7bIZBS9BcamUW96asq/npPWugM+RQBw==}

  jiti@2.6.1:
    resolution: {integrity: sha512-ekilCSN1jwRvIbgeg/57YFh8qQDNbwDb9xT/qu2DAHbFFZUicIl4ygVaAvzveMhMVr3LnpSKTNnwt8PoOfmKhQ==}
    hasBin: true

  js-yaml@4.1.0:
    resolution: {integrity: sha512-wpxZs9NoxZaJESJGIZTyDEaYpl0FKSA+FB9aJiyemKhMwkxQg63h4T1KJgUGHpTqPDNRcmmYLugrRjJlBtWvRA==}
    hasBin: true

  json-schema-traverse@0.4.1:
    resolution: {integrity: sha512-xbbCH5dCYU5T8LcEhhuh7HJ88HXuW3qsI3Y0zOZFKfZEHcpWiHU/Jxzk629Brsab/mMiHQti9wMP+845RPe3Vg==}

  kleur@3.0.3:
    resolution: {integrity: sha512-eTIzlVOSUR+JxdDFepEYcBMtZ9Qqdef+rnzWdRZuMbOywu5tO2w2N7rqjoANZ5k9vywhL6Br1VRjUIgTQx4E8w==}
    engines: {node: '>=6'}

  kleur@4.1.5:
    resolution: {integrity: sha512-o+NO+8WrRiQEE4/7nwRJhN1HWpVmJm511pBHUxPLtp0BUISzlBplORYSmTclCnJvQq2tKu/sgl3xVpkc7ZWuQQ==}
    engines: {node: '>=6'}

  lightningcss-darwin-arm64@1.30.1:
    resolution: {integrity: sha512-c8JK7hyE65X1MHMN+Viq9n11RRC7hgin3HhYKhrMyaXflk5GVplZ60IxyoVtzILeKr+xAJwg6zK6sjTBJ0FKYQ==}
    engines: {node: '>= 12.0.0'}
    cpu: [arm64]
    os: [darwin]

  lightningcss-darwin-x64@1.30.1:
    resolution: {integrity: sha512-k1EvjakfumAQoTfcXUcHQZhSpLlkAuEkdMBsI/ivWw9hL+7FtilQc0Cy3hrx0AAQrVtQAbMI7YjCgYgvn37PzA==}
    engines: {node: '>= 12.0.0'}
    cpu: [x64]
    os: [darwin]

  lightningcss-freebsd-x64@1.30.1:
    resolution: {integrity: sha512-kmW6UGCGg2PcyUE59K5r0kWfKPAVy4SltVeut+umLCFoJ53RdCUWxcRDzO1eTaxf/7Q2H7LTquFHPL5R+Gjyig==}
    engines: {node: '>= 12.0.0'}
    cpu: [x64]
    os: [freebsd]

  lightningcss-linux-arm-gnueabihf@1.30.1:
    resolution: {integrity: sha512-MjxUShl1v8pit+6D/zSPq9S9dQ2NPFSQwGvxBCYaBYLPlCWuPh9/t1MRS8iUaR8i+a6w7aps+B4N0S1TYP/R+Q==}
    engines: {node: '>= 12.0.0'}
    cpu: [arm]
    os: [linux]

  lightningcss-linux-arm64-gnu@1.30.1:
    resolution: {integrity: sha512-gB72maP8rmrKsnKYy8XUuXi/4OctJiuQjcuqWNlJQ6jZiWqtPvqFziskH3hnajfvKB27ynbVCucKSm2rkQp4Bw==}
    engines: {node: '>= 12.0.0'}
    cpu: [arm64]
    os: [linux]

  lightningcss-linux-arm64-musl@1.30.1:
    resolution: {integrity: sha512-jmUQVx4331m6LIX+0wUhBbmMX7TCfjF5FoOH6SD1CttzuYlGNVpA7QnrmLxrsub43ClTINfGSYyHe2HWeLl5CQ==}
    engines: {node: '>= 12.0.0'}
    cpu: [arm64]
    os: [linux]

  lightningcss-linux-x64-gnu@1.30.1:
    resolution: {integrity: sha512-piWx3z4wN8J8z3+O5kO74+yr6ze/dKmPnI7vLqfSqI8bccaTGY5xiSGVIJBDd5K5BHlvVLpUB3S2YCfelyJ1bw==}
    engines: {node: '>= 12.0.0'}
    cpu: [x64]
    os: [linux]

  lightningcss-linux-x64-musl@1.30.1:
    resolution: {integrity: sha512-rRomAK7eIkL+tHY0YPxbc5Dra2gXlI63HL+v1Pdi1a3sC+tJTcFrHX+E86sulgAXeI7rSzDYhPSeHHjqFhqfeQ==}
    engines: {node: '>= 12.0.0'}
    cpu: [x64]
    os: [linux]

  lightningcss-win32-arm64-msvc@1.30.1:
    resolution: {integrity: sha512-mSL4rqPi4iXq5YVqzSsJgMVFENoa4nGTT/GjO2c0Yl9OuQfPsIfncvLrEW6RbbB24WtZ3xP/2CCmI3tNkNV4oA==}
    engines: {node: '>= 12.0.0'}
    cpu: [arm64]
    os: [win32]

  lightningcss-win32-x64-msvc@1.30.1:
    resolution: {integrity: sha512-PVqXh48wh4T53F/1CCu8PIPCxLzWyCnn/9T5W1Jpmdy5h9Cwd+0YQS6/LwhHXSafuc61/xg9Lv5OrCby6a++jg==}
    engines: {node: '>= 12.0.0'}
    cpu: [x64]
    os: [win32]

  lightningcss@1.30.1:
    resolution: {integrity: sha512-xi6IyHML+c9+Q3W0S4fCQJOym42pyurFiJUHEcEyHS0CeKzia4yZDEsLlqOFykxOdHpNy0NmvVO31vcSqAxJCg==}
    engines: {node: '>= 12.0.0'}

  longest-streak@3.1.0:
    resolution: {integrity: sha512-9Ri+o0JYgehTaVBBDoMqIl8GXtbWg711O3srftcHhZ0dqnETqLaoIK0x17fUw9rFSlK/0NlsKe0Ahhyl5pXE2g==}

  lru-cache@10.4.3:
    resolution: {integrity: sha512-JNAzZcXrCt42VGLuYz0zfAzDfAvJWW6AfYlDBQyDV5DClI2m5sAmK+OIO7s59XfsRsWHp02jAJrRadPRGTt6SQ==}

  magic-string@0.30.19:
    resolution: {integrity: sha512-2N21sPY9Ws53PZvsEpVtNuSW+ScYbQdp4b9qUaL+9QkHUrGFKo56Lg9Emg5s9V/qrtNBmiR01sYhUOwu3H+VOw==}

  magicast@0.3.5:
    resolution: {integrity: sha512-L0WhttDl+2BOsybvEOLK7fW3UA0OQ0IQ2d6Zl2x/a6vVRs3bAY0ECOSHHeL5jD+SbOpOCUEi0y1DgHEn9Qn1AQ==}

  markdown-table@3.0.4:
    resolution: {integrity: sha512-wiYz4+JrLyb/DqW2hkFJxP7Vd7JuTDm77fvbM8VfEQdmSMqcImWeeRbHwZjBjIFki/VaMK2BhFi7oUUZeM5bqw==}

  mdast-util-definitions@6.0.0:
    resolution: {integrity: sha512-scTllyX6pnYNZH/AIp/0ePz6s4cZtARxImwoPJ7kS42n+MnVsI4XbnG6d4ibehRIldYMWM2LD7ImQblVhUejVQ==}

  mdast-util-find-and-replace@3.0.2:
    resolution: {integrity: sha512-Tmd1Vg/m3Xz43afeNxDIhWRtFZgM2VLyaf4vSTYwudTyeuTneoL3qtWMA5jeLyz/O1vDJmmV4QuScFCA2tBPwg==}

  mdast-util-from-markdown@2.0.2:
    resolution: {integrity: sha512-uZhTV/8NBuw0WHkPTrCqDOl0zVe1BIng5ZtHoDk49ME1qqcjYmmLmOf0gELgcRMxN4w2iuIeVso5/6QymSrgmA==}

  mdast-util-gfm-autolink-literal@2.0.1:
    resolution: {integrity: sha512-5HVP2MKaP6L+G6YaxPNjuL0BPrq9orG3TsrZ9YXbA3vDw/ACI4MEsnoDpn6ZNm7GnZgtAcONJyPhOP8tNJQavQ==}

  mdast-util-gfm-footnote@2.1.0:
    resolution: {integrity: sha512-sqpDWlsHn7Ac9GNZQMeUzPQSMzR6Wv0WKRNvQRg0KqHh02fpTz69Qc1QSseNX29bhz1ROIyNyxExfawVKTm1GQ==}

  mdast-util-gfm-strikethrough@2.0.0:
    resolution: {integrity: sha512-mKKb915TF+OC5ptj5bJ7WFRPdYtuHv0yTRxK2tJvi+BDqbkiG7h7u/9SI89nRAYcmap2xHQL9D+QG/6wSrTtXg==}

  mdast-util-gfm-table@2.0.0:
    resolution: {integrity: sha512-78UEvebzz/rJIxLvE7ZtDd/vIQ0RHv+3Mh5DR96p7cS7HsBhYIICDBCu8csTNWNO6tBWfqXPWekRuj2FNOGOZg==}

  mdast-util-gfm-task-list-item@2.0.0:
    resolution: {integrity: sha512-IrtvNvjxC1o06taBAVJznEnkiHxLFTzgonUdy8hzFVeDun0uTjxxrRGVaNFqkU1wJR3RBPEfsxmU6jDWPofrTQ==}

  mdast-util-gfm@3.1.0:
    resolution: {integrity: sha512-0ulfdQOM3ysHhCJ1p06l0b0VKlhU0wuQs3thxZQagjcjPrlFRqY215uZGHHJan9GEAXd9MbfPjFJz+qMkVR6zQ==}

  mdast-util-phrasing@4.1.0:
    resolution: {integrity: sha512-TqICwyvJJpBwvGAMZjj4J2n0X8QWp21b9l0o7eXyVJ25YNWYbJDVIyD1bZXE6WtV6RmKJVYmQAKWa0zWOABz2w==}

  mdast-util-to-hast@13.2.0:
    resolution: {integrity: sha512-QGYKEuUsYT9ykKBCMOEDLsU5JRObWQusAolFMeko/tYPufNkRffBAQjIE+99jbA87xv6FgmjLtwjh9wBWajwAA==}

  mdast-util-to-markdown@2.1.2:
    resolution: {integrity: sha512-xj68wMTvGXVOKonmog6LwyJKrYXZPvlwabaryTjLh9LuvovB/KAH+kvi8Gjj+7rJjsFi23nkUxRQv1KqSroMqA==}

  mdast-util-to-string@4.0.0:
    resolution: {integrity: sha512-0H44vDimn51F0YwvxSJSm0eCDOJTRlmN0R1yBh4HLj9wiV1Dn0QoXGbvFAWj2hSItVTlCmBF1hqKlIyUBVFLPg==}

  mdn-data@2.12.2:
    resolution: {integrity: sha512-IEn+pegP1aManZuckezWCO+XZQDplx1366JoVhTpMpBB1sPey/SbveZQUosKiKiGYjg1wH4pMlNgXbCiYgihQA==}

  micromark-core-commonmark@2.0.3:
    resolution: {integrity: sha512-RDBrHEMSxVFLg6xvnXmb1Ayr2WzLAWjeSATAoxwKYJV94TeNavgoIdA0a9ytzDSVzBy2YKFK+emCPOEibLeCrg==}

  micromark-extension-gfm-autolink-literal@2.1.0:
    resolution: {integrity: sha512-oOg7knzhicgQ3t4QCjCWgTmfNhvQbDDnJeVu9v81r7NltNCVmhPy1fJRX27pISafdjL+SVc4d3l48Gb6pbRypw==}

  micromark-extension-gfm-footnote@2.1.0:
    resolution: {integrity: sha512-/yPhxI1ntnDNsiHtzLKYnE3vf9JZ6cAisqVDauhp4CEHxlb4uoOTxOCJ+9s51bIB8U1N1FJ1RXOKTIlD5B/gqw==}

  micromark-extension-gfm-strikethrough@2.1.0:
    resolution: {integrity: sha512-ADVjpOOkjz1hhkZLlBiYA9cR2Anf8F4HqZUO6e5eDcPQd0Txw5fxLzzxnEkSkfnD0wziSGiv7sYhk/ktvbf1uw==}

  micromark-extension-gfm-table@2.1.1:
    resolution: {integrity: sha512-t2OU/dXXioARrC6yWfJ4hqB7rct14e8f7m0cbI5hUmDyyIlwv5vEtooptH8INkbLzOatzKuVbQmAYcbWoyz6Dg==}

  micromark-extension-gfm-tagfilter@2.0.0:
    resolution: {integrity: sha512-xHlTOmuCSotIA8TW1mDIM6X2O1SiX5P9IuDtqGonFhEK0qgRI4yeC6vMxEV2dgyr2TiD+2PQ10o+cOhdVAcwfg==}

  micromark-extension-gfm-task-list-item@2.1.0:
    resolution: {integrity: sha512-qIBZhqxqI6fjLDYFTBIa4eivDMnP+OZqsNwmQ3xNLE4Cxwc+zfQEfbs6tzAo2Hjq+bh6q5F+Z8/cksrLFYWQQw==}

  micromark-extension-gfm@3.0.0:
    resolution: {integrity: sha512-vsKArQsicm7t0z2GugkCKtZehqUm31oeGBV/KVSorWSy8ZlNAv7ytjFhvaryUiCUJYqs+NoE6AFhpQvBTM6Q4w==}

  micromark-factory-destination@2.0.1:
    resolution: {integrity: sha512-Xe6rDdJlkmbFRExpTOmRj9N3MaWmbAgdpSrBQvCFqhezUn4AHqJHbaEnfbVYYiexVSs//tqOdY/DxhjdCiJnIA==}

  micromark-factory-label@2.0.1:
    resolution: {integrity: sha512-VFMekyQExqIW7xIChcXn4ok29YE3rnuyveW3wZQWWqF4Nv9Wk5rgJ99KzPvHjkmPXF93FXIbBp6YdW3t71/7Vg==}

  micromark-factory-space@2.0.1:
    resolution: {integrity: sha512-zRkxjtBxxLd2Sc0d+fbnEunsTj46SWXgXciZmHq0kDYGnck/ZSGj9/wULTV95uoeYiK5hRXP2mJ98Uo4cq/LQg==}

  micromark-factory-title@2.0.1:
    resolution: {integrity: sha512-5bZ+3CjhAd9eChYTHsjy6TGxpOFSKgKKJPJxr293jTbfry2KDoWkhBb6TcPVB4NmzaPhMs1Frm9AZH7OD4Cjzw==}

  micromark-factory-whitespace@2.0.1:
    resolution: {integrity: sha512-Ob0nuZ3PKt/n0hORHyvoD9uZhr+Za8sFoP+OnMcnWK5lngSzALgQYKMr9RJVOWLqQYuyn6ulqGWSXdwf6F80lQ==}

  micromark-util-character@2.1.1:
    resolution: {integrity: sha512-wv8tdUTJ3thSFFFJKtpYKOYiGP2+v96Hvk4Tu8KpCAsTMs6yi+nVmGh1syvSCsaxz45J6Jbw+9DD6g97+NV67Q==}

  micromark-util-chunked@2.0.1:
    resolution: {integrity: sha512-QUNFEOPELfmvv+4xiNg2sRYeS/P84pTW0TCgP5zc9FpXetHY0ab7SxKyAQCNCc1eK0459uoLI1y5oO5Vc1dbhA==}

  micromark-util-classify-character@2.0.1:
    resolution: {integrity: sha512-K0kHzM6afW/MbeWYWLjoHQv1sgg2Q9EccHEDzSkxiP/EaagNzCm7T/WMKZ3rjMbvIpvBiZgwR3dKMygtA4mG1Q==}

  micromark-util-combine-extensions@2.0.1:
    resolution: {integrity: sha512-OnAnH8Ujmy59JcyZw8JSbK9cGpdVY44NKgSM7E9Eh7DiLS2E9RNQf0dONaGDzEG9yjEl5hcqeIsj4hfRkLH/Bg==}

  micromark-util-decode-numeric-character-reference@2.0.2:
    resolution: {integrity: sha512-ccUbYk6CwVdkmCQMyr64dXz42EfHGkPQlBj5p7YVGzq8I7CtjXZJrubAYezf7Rp+bjPseiROqe7G6foFd+lEuw==}

  micromark-util-decode-string@2.0.1:
    resolution: {integrity: sha512-nDV/77Fj6eH1ynwscYTOsbK7rR//Uj0bZXBwJZRfaLEJ1iGBR6kIfNmlNqaqJf649EP0F3NWNdeJi03elllNUQ==}

  micromark-util-encode@2.0.1:
    resolution: {integrity: sha512-c3cVx2y4KqUnwopcO9b/SCdo2O67LwJJ/UyqGfbigahfegL9myoEFoDYZgkT7f36T0bLrM9hZTAaAyH+PCAXjw==}

  micromark-util-html-tag-name@2.0.1:
    resolution: {integrity: sha512-2cNEiYDhCWKI+Gs9T0Tiysk136SnR13hhO8yW6BGNyhOC4qYFnwF1nKfD3HFAIXA5c45RrIG1ub11GiXeYd1xA==}

  micromark-util-normalize-identifier@2.0.1:
    resolution: {integrity: sha512-sxPqmo70LyARJs0w2UclACPUUEqltCkJ6PhKdMIDuJ3gSf/Q+/GIe3WKl0Ijb/GyH9lOpUkRAO2wp0GVkLvS9Q==}

  micromark-util-resolve-all@2.0.1:
    resolution: {integrity: sha512-VdQyxFWFT2/FGJgwQnJYbe1jjQoNTS4RjglmSjTUlpUMa95Htx9NHeYW4rGDJzbjvCsl9eLjMQwGeElsqmzcHg==}

  micromark-util-sanitize-uri@2.0.1:
    resolution: {integrity: sha512-9N9IomZ/YuGGZZmQec1MbgxtlgougxTodVwDzzEouPKo3qFWvymFHWcnDi2vzV1ff6kas9ucW+o3yzJK9YB1AQ==}

  micromark-util-subtokenize@2.1.0:
    resolution: {integrity: sha512-XQLu552iSctvnEcgXw6+Sx75GflAPNED1qx7eBJ+wydBb2KCbRZe+NwvIEEMM83uml1+2WSXpBAcp9IUCgCYWA==}

  micromark-util-symbol@2.0.1:
    resolution: {integrity: sha512-vs5t8Apaud9N28kgCrRUdEed4UJ+wWNvicHLPxCa9ENlYuAY31M0ETy5y1vA33YoNPDFTghEbnh6efaE8h4x0Q==}

  micromark-util-types@2.0.2:
    resolution: {integrity: sha512-Yw0ECSpJoViF1qTU4DC6NwtC4aWGt1EkzaQB8KPPyCRR8z9TWeV0HbEFGTO+ZY1wB22zmxnJqhPyTpOVCpeHTA==}

  micromark@4.0.2:
    resolution: {integrity: sha512-zpe98Q6kvavpCr1NPVSCMebCKfD7CA2NqZ+rykeNhONIJBpc1tFKt9hucLGwha3jNTNI8lHpctWJWoimVF4PfA==}

  mime-db@1.54.0:
    resolution: {integrity: sha512-aU5EJuIN2WDemCcAp2vFBfp/m4EAhWJnUNSSw0ixs7/kXbd6Pg64EmwJkNdFhB8aWt1sH2CTXrLxo/iAGV3oPQ==}
    engines: {node: '>= 0.6'}

  mime-types@3.0.1:
    resolution: {integrity: sha512-xRc4oEhT6eaBpU1XF7AjpOFD+xQmXNB5OVKwp4tqCuBpHLS/ZbBDrc07mYTDqVMg6PfxUjjNp85O6Cd2Z/5HWA==}
    engines: {node: '>= 0.6'}

  minimatch@9.0.5:
    resolution: {integrity: sha512-G6T0ZX48xgozx7587koeX9Ys2NYy6Gmv//P89sEte9V9whIapMNF4idKxnW2QtCcLiTWlb/wfCabAtAFWhhBow==}
    engines: {node: '>=16 || 14 >=14.17'}

  minipass@7.1.2:
    resolution: {integrity: sha512-qOOzS1cBTWYF4BH8fVePDBOO9iptMnGUEZwNc/cMWnTV2nVLZ7VoNWEPHkYczZA0pdoA7dl6e7FL659nX9S2aw==}
    engines: {node: '>=16 || 14 >=14.17'}

  minizlib@3.1.0:
    resolution: {integrity: sha512-KZxYo1BUkWD2TVFLr0MQoM8vUUigWD3LlD83a/75BqC+4qE0Hb1Vo5v1FgcfaNXvfXzr+5EhQ6ing/CaBijTlw==}
    engines: {node: '>= 18'}

  mrmime@2.0.1:
    resolution: {integrity: sha512-Y3wQdFg2Va6etvQ5I82yUhGdsKrcYox6p7FfL1LbK2J4V01F9TGlepTIhnK24t7koZibmg82KGglhA1XK5IsLQ==}
    engines: {node: '>=10'}

  ms@2.1.3:
    resolution: {integrity: sha512-6FlzubTLZG3J2a/NVCAleEhjzq5oxgHyaCU9yYXvcLsvoVaHJq/s5xXI6/XXP6tz7R9xAOtHnSO/tXtF3WRTlA==}

  nanoid@3.3.11:
    resolution: {integrity: sha512-N8SpfPUnUp1bK+PMYW8qSWdl9U+wwNWI4QKxOYDy9JAro3WMX7p2OeVRF9v+347pnakNevPmiHhNmZ2HbFA76w==}
    engines: {node: ^10 || ^12 || ^13.7 || ^14 || >=15.0.1}
    hasBin: true

  neotraverse@0.6.18:
    resolution: {integrity: sha512-Z4SmBUweYa09+o6pG+eASabEpP6QkQ70yHj351pQoEXIs8uHbaU2DWVmzBANKgflPa47A50PtB2+NgRpQvr7vA==}
    engines: {node: '>= 10'}

  nlcst-to-string@4.0.0:
    resolution: {integrity: sha512-YKLBCcUYKAg0FNlOBT6aI91qFmSiFKiluk655WzPF+DDMA02qIyy8uiRqI8QXtcFpEvll12LpL5MXqEmAZ+dcA==}

  node-fetch-native@1.6.7:
    resolution: {integrity: sha512-g9yhqoedzIUm0nTnTqAQvueMPVOuIY16bqgAJJC8XOOubYFNwz6IER9qs0Gq2Xd0+CecCKFjtdDTMA4u4xG06Q==}

  node-fetch@2.7.0:
    resolution: {integrity: sha512-c4FRfUm/dbcWZ7U+1Wq0AwCyFL+3nt2bEw05wfxSz+DWpWsitgmSgYmy2dQdWyKC1694ELPqMs/YzUSNozLt8A==}
    engines: {node: 4.x || >=6.0.0}
    peerDependencies:
      encoding: ^0.1.0
    peerDependenciesMeta:
      encoding:
        optional: true

  node-gyp-build@4.8.4:
    resolution: {integrity: sha512-LA4ZjwlnUblHVgq0oBF3Jl/6h/Nvs5fzBLwdEF4nuxnFdsfajde4WfxtJr3CaiH+F6ewcIB/q4jQ4UzPyid+CQ==}
    hasBin: true

  node-mock-http@1.0.3:
    resolution: {integrity: sha512-jN8dK25fsfnMrVsEhluUTPkBFY+6ybu7jSB1n+ri/vOGjJxU8J9CZhpSGkHXSkFjtUhbmoncG/YG9ta5Ludqog==}

  nopt@8.1.0:
    resolution: {integrity: sha512-ieGu42u/Qsa4TFktmaKEwM6MQH0pOWnaB3htzh0JRtx84+Mebc0cbZYN5bC+6WTZ4+77xrL9Pn5m7CV6VIkV7A==}
    engines: {node: ^18.17.0 || >=20.5.0}
    hasBin: true

  normalize-path@3.0.0:
    resolution: {integrity: sha512-6eZs5Ls3WtCisHWp9S2GUy8dqkpGi4BVSz3GaqiE6ezub0512ESztXUwUB6C6IKbQkY2Pnb/mD4WYojCRwcwLA==}
    engines: {node: '>=0.10.0'}

  ofetch@1.4.1:
    resolution: {integrity: sha512-QZj2DfGplQAr2oj9KzceK9Hwz6Whxazmn85yYeVuS3u9XTMOGMRx0kO95MQ+vLsj/S/NwBDMMLU5hpxvI6Tklw==}

  ohash@2.0.11:
    resolution: {integrity: sha512-RdR9FQrFwNBNXAr4GixM8YaRZRJ5PUWbKYbE5eOsrwAjJW0q2REGcf79oYPsLyskQCZG1PLN+S/K1V00joZAoQ==}

  on-finished@2.4.1:
    resolution: {integrity: sha512-oVlzkg3ENAhCk2zdv7IJwd/QUD4z2RxRwpkcGY8psCVcCYZNq4wYnVWALHM+brtuJjePWiYF/ClmuDr8Ch5+kg==}
    engines: {node: '>= 0.8'}

  oniguruma-parser@0.12.1:
    resolution: {integrity: sha512-8Unqkvk1RYc6yq2WBYRj4hdnsAxVze8i7iPfQr8e4uSP3tRv0rpZcbGUDvxfQQcdwHt/e9PrMvGCsa8OqG9X3w==}

  oniguruma-to-es@4.3.3:
    resolution: {integrity: sha512-rPiZhzC3wXwE59YQMRDodUwwT9FZ9nNBwQQfsd1wfdtlKEyCdRV0avrTcSZ5xlIvGRVPd/cx6ZN45ECmS39xvg==}

  p-limit@6.2.0:
    resolution: {integrity: sha512-kuUqqHNUqoIWp/c467RI4X6mmyuojY5jGutNU0wVTmEOOfcuwLqyMVoAi9MKi2Ak+5i9+nhmrK4ufZE8069kHA==}
    engines: {node: '>=18'}

  p-queue@8.1.1:
    resolution: {integrity: sha512-aNZ+VfjobsWryoiPnEApGGmf5WmNsCo9xu8dfaYamG5qaLP7ClhLN6NgsFe6SwJ2UbLEBK5dv9x8Mn5+RVhMWQ==}
    engines: {node: '>=18'}

  p-timeout@6.1.4:
    resolution: {integrity: sha512-MyIV3ZA/PmyBN/ud8vV9XzwTrNtR4jFrObymZYnZqMmW0zA8Z17vnT0rBgFE/TlohB+YCHqXMgZzb3Csp49vqg==}
    engines: {node: '>=14.16'}

  package-json-from-dist@1.0.1:
    resolution: {integrity: sha512-UEZIS3/by4OC8vL3P2dTXRETpebLI2NiI5vIrjaD/5UtrkFX/tNbwjTSRAGC/+7CAo2pIcBaRgWmcBBHcsaCIw==}

  package-manager-detector@1.4.0:
    resolution: {integrity: sha512-rRZ+pR1Usc+ND9M2NkmCvE/LYJS+8ORVV9X0KuNSY/gFsp7RBHJM/ADh9LYq4Vvfq6QkKrW6/weuh8SMEtN5gw==}

  pako@0.2.9:
    resolution: {integrity: sha512-NUcwaKxUxWrZLpDG+z/xZaCgQITkA/Dv4V/T6bw7VON6l1Xz/VnrBqrYjZQ12TamKHzITTfOEIYUj48y2KXImA==}

  parse-latin@7.0.0:
    resolution: {integrity: sha512-mhHgobPPua5kZ98EF4HWiH167JWBfl4pvAIXXdbaVohtK7a6YBOy56kvhCqduqyo/f3yrHFWmqmiMg/BkBkYYQ==}

  parse5@7.3.0:
    resolution: {integrity: sha512-IInvU7fabl34qmi9gY8XOVxhYyMyuH2xUNpb2q8/Y+7552KlejkRvqvD19nMoUW/uQGGbqNpA6Tufu5FL5BZgw==}

  path-key@3.1.1:
    resolution: {integrity: sha512-ojmeN0qd+y0jszEtoY48r0Peq5dwMEkIlCOu6Q5f41lfkswXuKtYrhgoTpLnyIcHm24Uhqx+5Tqm2InSwLhE6Q==}
    engines: {node: '>=8'}

  path-scurry@1.11.1:
    resolution: {integrity: sha512-Xa4Nw17FS9ApQFJ9umLiJS4orGjm7ZzwUrwamcGQuHSzDyth9boKDaycYdDcZDuqYATXw4HFXgaqWTctW/v1HA==}
    engines: {node: '>=16 || 14 >=14.18'}

  path-to-regexp@6.1.0:
    resolution: {integrity: sha512-h9DqehX3zZZDCEm+xbfU0ZmwCGFCAAraPJWMXJ4+v32NjZJilVg3k1TcKsRgIb8IQ/izZSaydDc1OhJCZvs2Dw==}

  path-to-regexp@6.3.0:
    resolution: {integrity: sha512-Yhpw4T9C6hPpgPeA28us07OJeqZ5EzQTkbfwuhsUg0c237RomFoETJgmp2sa3F/41gfLE6G5cqcYwznmeEeOlQ==}

  picocolors@1.1.1:
    resolution: {integrity: sha512-xceH2snhtb5M9liqDsmEw56le376mTZkEX/jEb/RxNFyegNul7eNslCXP9FDj/Lcu0X8KEyMceP2ntpaHrDEVA==}

  picomatch@2.3.1:
    resolution: {integrity: sha512-JU3teHTNjmE2VCGFzuY8EXzCDVwEqB2a8fsIvwaStHhAWJEeVd1o1QD80CU6+ZdEXXSLbSsuLwJjkCBWqRQUVA==}
    engines: {node: '>=8.6'}

  picomatch@4.0.3:
    resolution: {integrity: sha512-5gTmgEY/sqK6gFXLIsQNH19lWb4ebPDLA4SdLP7dsWkIXHWlG66oPuVvXSGFPppYZz8ZDZq0dYYrbHfBCVUb1Q==}
    engines: {node: '>=12'}

  postcss-selector-parser@6.0.10:
    resolution: {integrity: sha512-IQ7TZdoaqbT+LCpShg46jnZVlhWD2w6iQYAcYXfHARZ7X1t/UGhhceQDs5X0cGqKvYlHNOuv7Oa1xmb0oQuA3w==}
    engines: {node: '>=4'}

  postcss@8.5.6:
    resolution: {integrity: sha512-3Ybi1tAuwAP9s0r1UQ2J4n5Y0G05bJkpUIO0/bI9MhwmD70S5aTWbXGBwxHrelT+XM1k6dM0pk+SwNkpTRN7Pg==}
    engines: {node: ^10 || ^12 || >=14}

  prismjs@1.30.0:
    resolution: {integrity: sha512-DEvV2ZF2r2/63V+tK8hQvrR2ZGn10srHbXviTlcv7Kpzw8jWiNTqbVgjO3IY8RxrrOUF8VPMQQFysYYYv0YZxw==}
    engines: {node: '>=6'}

  prompts@2.4.2:
    resolution: {integrity: sha512-NxNv/kLguCA7p3jE8oL2aEBsrJWgAakBpgmgK6lpPWV+WuOmY6r2/zbAVnP+T8bQlA0nzHXSJSJW0Hq7ylaD2Q==}
    engines: {node: '>= 6'}

  property-information@6.5.0:
    resolution: {integrity: sha512-PgTgs/BlvHxOu8QuEN7wi5A0OmXaBcHpmCSTehcs6Uuu9IkDIEo13Hy7n898RHfrQ49vKCoGeWZSaAK01nwVig==}

  property-information@7.1.0:
    resolution: {integrity: sha512-TwEZ+X+yCJmYfL7TPUOcvBZ4QfoT5YenQiJuX//0th53DE6w0xxLEtfK3iyryQFddXuvkIk51EEgrJQ0WJkOmQ==}

  punycode@2.3.1:
    resolution: {integrity: sha512-vYt7UD1U9Wg6138shLtLOvdAu+8DsC/ilFtEVHcH+wydcSpNE20AfSOduf6MkRFahL5FY7X1oU7nKVZFtfq8Fg==}
    engines: {node: '>=6'}

  radix3@1.1.2:
    resolution: {integrity: sha512-b484I/7b8rDEdSDKckSSBA8knMpcdsXudlE/LNL639wFoHKwLbEkQFZHWEYwDC0wa0FKUcCY+GAF73Z7wxNVFA==}

  range-parser@1.2.1:
    resolution: {integrity: sha512-Hrgsx+orqoygnmhFbKaHE6c296J+HTAQXoxEF6gNupROmmGJRoyzfG3ccAveqCBrwr/2yxQ5BVd/GTl5agOwSg==}
    engines: {node: '>= 0.6'}

  readdirp@4.1.2:
    resolution: {integrity: sha512-GDhwkLfywWL2s6vEjyhri+eXmfH6j1L7JE27WhqLeYzoh/A3DBaYGEj2H/HFZCn/kMfim73FXxEJTw06WtxQwg==}
    engines: {node: '>= 14.18.0'}

  regex-recursion@6.0.2:
    resolution: {integrity: sha512-0YCaSCq2VRIebiaUviZNs0cBz1kg5kVS2UKUfNIx8YVs1cN3AV7NTctO5FOKBA+UT2BPJIWZauYHPqJODG50cg==}

  regex-utilities@2.3.0:
    resolution: {integrity: sha512-8VhliFJAWRaUiVvREIiW2NXXTmHs4vMNnSzuJVhscgmGav3g9VDxLrQndI3dZZVVdp0ZO/5v0xmX516/7M9cng==}

  regex@6.0.1:
    resolution: {integrity: sha512-uorlqlzAKjKQZ5P+kTJr3eeJGSVroLKoHmquUj4zHWuR+hEyNqlXsSKlYYF5F4NI6nl7tWCs0apKJ0lmfsXAPA==}

  rehype-parse@9.0.1:
    resolution: {integrity: sha512-ksCzCD0Fgfh7trPDxr2rSylbwq9iYDkSn8TCDmEJ49ljEUBxDVCzCHv7QNzZOfODanX4+bWQ4WZqLCRWYLfhag==}

  rehype-raw@7.0.0:
    resolution: {integrity: sha512-/aE8hCfKlQeA8LmyeyQvQF3eBiLRGNlfBJEvWH7ivp9sBqs7TNqBL5X3v157rM4IFETqDnIOO+z5M/biZbo9Ww==}

  rehype-stringify@10.0.1:
    resolution: {integrity: sha512-k9ecfXHmIPuFVI61B9DeLPN0qFHfawM6RsuX48hoqlaKSF61RskNjSm1lI8PhBEM0MRdLxVVm4WmTqJQccH9mA==}

  rehype@13.0.2:
    resolution: {integrity: sha512-j31mdaRFrwFRUIlxGeuPXXKWQxet52RBQRvCmzl5eCefn/KGbomK5GMHNMsOJf55fgo3qw5tST5neDuarDYR2A==}

  remark-gfm@4.0.1:
    resolution: {integrity: sha512-1quofZ2RQ9EWdeN34S79+KExV1764+wCUGop5CPL1WGdD0ocPpu91lzPGbwWMECpEpd42kJGQwzRfyov9j4yNg==}

  remark-parse@11.0.0:
    resolution: {integrity: sha512-FCxlKLNGknS5ba/1lmpYijMUzX2esxW5xQqjWxw2eHFfS2MSdaHVINFmhjo+qN1WhZhNimq0dZATN9pH0IDrpA==}

  remark-rehype@11.1.2:
    resolution: {integrity: sha512-Dh7l57ianaEoIpzbp0PC9UKAdCSVklD8E5Rpw7ETfbTl3FqcOOgq5q2LVDhgGCkaBv7p24JXikPdvhhmHvKMsw==}

  remark-smartypants@3.0.2:
    resolution: {integrity: sha512-ILTWeOriIluwEvPjv67v7Blgrcx+LZOkAUVtKI3putuhlZm84FnqDORNXPPm+HY3NdZOMhyDwZ1E+eZB/Df5dA==}
    engines: {node: '>=16.0.0'}

  remark-stringify@11.0.0:
    resolution: {integrity: sha512-1OSmLd3awB/t8qdoEOMazZkNsfVTeY4fTsgzcQFdXNq8ToTN4ZGwrMnlda4K6smTFKD+GRV6O48i6Z4iKgPPpw==}

  resolve-from@5.0.0:
    resolution: {integrity: sha512-qYg9KP24dD5qka9J47d0aVky0N+b4fTU89LN9iDnjB5waksiC49rvMB0PrUJQGoTmH50XPiqOvAjDfaijGxYZw==}
    engines: {node: '>=8'}

  restructure@3.0.2:
    resolution: {integrity: sha512-gSfoiOEA0VPE6Tukkrr7I0RBdE0s7H1eFCDBk05l1KIQT1UIKNc5JZy6jdyW6eYH3aR3g5b3PuL77rq0hvwtAw==}

  retext-latin@4.0.0:
    resolution: {integrity: sha512-hv9woG7Fy0M9IlRQloq/N6atV82NxLGveq+3H2WOi79dtIYWN8OaxogDm77f8YnVXJL2VD3bbqowu5E3EMhBYA==}

  retext-smartypants@6.2.0:
    resolution: {integrity: sha512-kk0jOU7+zGv//kfjXEBjdIryL1Acl4i9XNkHxtM7Tm5lFiCog576fjNC9hjoR7LTKQ0DsPWy09JummSsH1uqfQ==}

  retext-stringify@4.0.0:
    resolution: {integrity: sha512-rtfN/0o8kL1e+78+uxPTqu1Klt0yPzKuQ2BfWwwfgIUSayyzxpM1PJzkKt4V8803uB9qSy32MvI7Xep9khTpiA==}

  retext@9.0.0:
    resolution: {integrity: sha512-sbMDcpHCNjvlheSgMfEcVrZko3cDzdbe1x/e7G66dFp0Ff7Mldvi2uv6JkJQzdRcvLYE8CA8Oe8siQx8ZOgTcA==}

  rollup@4.52.4:
    resolution: {integrity: sha512-CLEVl+MnPAiKh5pl4dEWSyMTpuflgNQiLGhMv8ezD5W/qP8AKvmYpCOKRRNOh7oRKnauBZ4SyeYkMS+1VSyKwQ==}
    engines: {node: '>=18.0.0', npm: '>=8.0.0'}
    hasBin: true

  sax@1.4.1:
    resolution: {integrity: sha512-+aWOz7yVScEGoKNd4PA10LZ8sk0A/z5+nXQG5giUO5rprX9jgYsTdov9qCchZiPIZezbZH+jRut8nPodFAX4Jg==}

  semver@7.7.2:
    resolution: {integrity: sha512-RF0Fw+rO5AMf9MAyaRXI4AV0Ulj5lMHqVxxdSgiVbixSCXoEmmX/jk0CuJw4+3SqroYO9VoUh+HcuJivvtJemA==}
    engines: {node: '>=10'}
    hasBin: true

  send@1.2.0:
    resolution: {integrity: sha512-uaW0WwXKpL9blXE2o0bRhoL2EGXIrZxQ2ZQ4mgcfoBxdFmQold+qWsD2jLrfZ0trjKL6vOw0j//eAwcALFjKSw==}
    engines: {node: '>= 18'}

  server-destroy@1.0.1:
    resolution: {integrity: sha512-rb+9B5YBIEzYcD6x2VKidaa+cqYBJQKnU4oe4E3ANwRRN56yk/ua1YCJT1n21NTS8w6CcOclAKNP3PhdCXKYtQ==}

  setprototypeof@1.2.0:
    resolution: {integrity: sha512-E5LDX7Wrp85Kil5bhZv46j8jOeboKq5JMmYM3gVGdGH8xFpPWXUMsNrlODCrkoxMEeNi/XZIwuRvY4XNwYMJpw==}

  sharp@0.34.4:
    resolution: {integrity: sha512-FUH39xp3SBPnxWvd5iib1X8XY7J0K0X7d93sie9CJg2PO8/7gmg89Nve6OjItK53/MlAushNNxteBYfM6DEuoA==}
    engines: {node: ^18.17.0 || ^20.3.0 || >=21.0.0}

  shebang-command@2.0.0:
    resolution: {integrity: sha512-kHxr2zZpYtdmrN1qDjrrX/Z1rR1kG8Dx+gkpK1G4eXmvXswmcE1hTWBWYUzlraYw1/yZp6YuDY77YtvbN0dmDA==}
    engines: {node: '>=8'}

  shebang-regex@3.0.0:
    resolution: {integrity: sha512-7++dFhtcx3353uBaq8DDR4NuxBetBzC7ZQOhmTQInHEd6bSrXdiEyzCvG07Z44UYdLShWUyXt5M/yhz8ekcb1A==}
    engines: {node: '>=8'}

  shiki@3.13.0:
    resolution: {integrity: sha512-aZW4l8Og16CokuCLf8CF8kq+KK2yOygapU5m3+hoGw0Mdosc6fPitjM+ujYarppj5ZIKGyPDPP1vqmQhr+5/0g==}

  signal-exit@4.1.0:
    resolution: {integrity: sha512-bzyZ1e88w9O1iNJbKnOlvYTrWPDl46O1bG0D3XInv+9tkPrxrN8jUUTiFlDkkmKWgn1M6CfIA13SuGqOa9Korw==}
    engines: {node: '>=14'}

  sisteransi@1.0.5:
    resolution: {integrity: sha512-bLGGlR1QxBcynn2d5YmDX4MGjlZvy2MRBDRNHLJ8VI6l6+9FUiyTFNJ0IveOSP0bcXgVDPRcfGqA0pjaqUpfVg==}

  sitemap@8.0.0:
    resolution: {integrity: sha512-+AbdxhM9kJsHtruUF39bwS/B0Fytw6Fr1o4ZAIAEqA6cke2xcoO2GleBw9Zw7nRzILVEgz7zBM5GiTJjie1G9A==}
    engines: {node: '>=14.0.0', npm: '>=6.0.0'}
    hasBin: true

  smol-toml@1.4.2:
    resolution: {integrity: sha512-rInDH6lCNiEyn3+hH8KVGFdbjc099j47+OSgbMrfDYX1CmXLfdKd7qi6IfcWj2wFxvSVkuI46M+wPGYfEOEj6g==}
    engines: {node: '>= 18'}

  source-map-js@1.2.1:
    resolution: {integrity: sha512-UXWMKhLOwVKb728IUtQPXxfYU+usdybtUrK/8uGE8CQMvrhOpwvzDBwj0QhSL7MQc7vIsISBG8VQ8+IDQxpfQA==}
    engines: {node: '>=0.10.0'}

  space-separated-tokens@2.0.2:
    resolution: {integrity: sha512-PEGlAwrG8yXGXRjW32fGbg66JAlOAwbObuqVoJpv/mRgoWDQfgH1wDPvtzWyUSNAXBGSk8h755YDbbcEy3SH2Q==}

  statuses@2.0.1:
    resolution: {integrity: sha512-RwNA9Z/7PrK06rYLIzFMlaF+l73iwpzsqRIFgbMLbTcLD6cOao82TaWefPXQvB2fOC4AjuYSEndS7N/mTCbkdQ==}
    engines: {node: '>= 0.8'}

  statuses@2.0.2:
    resolution: {integrity: sha512-DvEy55V3DB7uknRo+4iOGT5fP1slR8wQohVdknigZPMpMstaKJQWhwiYBACJE3Ul2pTnATihhBYnRhZQHGBiRw==}
    engines: {node: '>= 0.8'}

  stream-replace-string@2.0.0:
    resolution: {integrity: sha512-TlnjJ1C0QrmxRNrON00JvaFFlNh5TTG00APw23j74ET7gkQpTASi6/L2fuiav8pzK715HXtUeClpBTw2NPSn6w==}

  string-width@4.2.3:
    resolution: {integrity: sha512-wKyQRQpjJ0sIp62ErSZdGsjMJWsap5oRNihHhu6G7JVO/9jIB6UyevL+tXuOqrng8j/cxKTWyWUwvSTriiZz/g==}
    engines: {node: '>=8'}

  string-width@5.1.2:
    resolution: {integrity: sha512-HnLOCR3vjcY8beoNLtcjZ5/nxn2afmME6lhrDrebokqMap+XbeW8n9TXpPDOqdGK5qcI3oT0GKTW6wC7EMiVqA==}
    engines: {node: '>=12'}

  string-width@7.2.0:
    resolution: {integrity: sha512-tsaTIkKW9b4N+AEj+SVA+WhJzV7/zMhcSu78mLKWSk7cXMOSHsBKFWUs0fWwq8QyK3MgJBQRX6Gbi4kYbdvGkQ==}
    engines: {node: '>=18'}

  stringify-entities@4.0.4:
    resolution: {integrity: sha512-IwfBptatlO+QCJUo19AqvrPNqlVMpW9YEL2LIVY+Rpv2qsjCGxaDLNRgeGsQWJhfItebuJhsGSLjaBbNSQ+ieg==}

  strip-ansi@6.0.1:
    resolution: {integrity: sha512-Y38VPSHcqkFrCpFnQ9vuSXmquuv5oXOKpGeT6aGrr3o3Gc9AlVa6JBfUSOCnbxGGZF+/0ooI7KrPuUSztUdU5A==}
    engines: {node: '>=8'}

  strip-ansi@7.1.2:
    resolution: {integrity: sha512-gmBGslpoQJtgnMAvOVqGZpEz9dyoKTCzy2nfz/n8aIFhN/jCE/rCmcxabB6jOOHV+0WNnylOxaxBQPSvcWklhA==}
    engines: {node: '>=12'}

  tailwindcss@4.1.14:
    resolution: {integrity: sha512-b7pCxjGO98LnxVkKjaZSDeNuljC4ueKUddjENJOADtubtdo8llTaJy7HwBMeLNSSo2N5QIAgklslK1+Ir8r6CA==}

  tapable@2.3.0:
    resolution: {integrity: sha512-g9ljZiwki/LfxmQADO3dEY1CbpmXT5Hm2fJ+QaGKwSXUylMybePR7/67YW7jOrrvjEgL1Fmz5kzyAjWVWLlucg==}
    engines: {node: '>=6'}

  tar@7.5.1:
    resolution: {integrity: sha512-nlGpxf+hv0v7GkWBK2V9spgactGOp0qvfWRxUMjqHyzrt3SgwE48DIv/FhqPHJYLHpgW1opq3nERbz5Anq7n1g==}
    engines: {node: '>=18'}

  tiny-inflate@1.0.3:
    resolution: {integrity: sha512-pkY1fj1cKHb2seWDy0B16HeWyczlJA9/WW3u3c4z/NiWDsO3DOU5D7nhTLE9CF0yXv/QZFY7sEJmj24dK+Rrqw==}

  tinyexec@1.0.1:
    resolution: {integrity: sha512-5uC6DDlmeqiOwCPmK9jMSdOuZTh8bU39Ys6yidB+UTt5hfZUPGAypSgFRiEp+jbi9qH40BLDvy85jIU88wKSqw==}

  tinyglobby@0.2.15:
    resolution: {integrity: sha512-j2Zq4NyQYG5XMST4cbs02Ak8iJUdxRM0XI5QyxXuZOzKOINmWurp3smXu3y5wDcJrptwpSjgXHzIQxR0omXljQ==}
    engines: {node: '>=12.0.0'}

  toidentifier@1.0.1:
    resolution: {integrity: sha512-o5sSPKEkg/DIQNmH43V0/uerLrpzVedkUh8tGNvaeXpfpuwjKenlSox/2O/BTlZUtEe+JG7s5YhEz608PlAHRA==}
    engines: {node: '>=0.6'}

  tr46@0.0.3:
    resolution: {integrity: sha512-N3WMsuqV66lT30CrXNbEjx4GEwlow3v6rr4mCcv6prnfwhS01rkgyFdjPNBYd9br7LpXV1+Emh01fHnq2Gdgrw==}

  trim-lines@3.0.1:
    resolution: {integrity: sha512-kRj8B+YHZCc9kQYdWfJB2/oUl9rA99qbowYYBtr4ui4mZyAQ2JpvVBd/6U2YloATfqBhBTSMhTpgBHtU0Mf3Rg==}

  trough@2.2.0:
    resolution: {integrity: sha512-tmMpK00BjZiUyVyvrBK7knerNgmgvcV/KLVyuma/SC+TQN167GrMRciANTz09+k3zW8L8t60jWO1GpfkZdjTaw==}

  tsconfck@3.1.6:
    resolution: {integrity: sha512-ks6Vjr/jEw0P1gmOVwutM3B7fWxoWBL2KRDb1JfqGVawBmO5UsvmWOQFGHBPl5yxYz4eERr19E6L7NMv+Fej4w==}
    engines: {node: ^18 || >=20}
    hasBin: true
    peerDependencies:
      typescript: ^5.0.0
    peerDependenciesMeta:
      typescript:
        optional: true

  tslib@2.8.1:
    resolution: {integrity: sha512-oJFu94HQb+KVduSUQL7wnpmqnfmLsOA/nAh6b6EH0wCEoK0/mPeXU6c3wKDV83MkOuHPRHtSXKKU99IBazS/2w==}

  type-fest@4.41.0:
    resolution: {integrity: sha512-TeTSQ6H5YHvpqVwBRcnLDCBnDOHWYu7IvGbHT6N8AOymcr9PJGjc1GTtiWZTYg0NCgYwvnYWEkVChQAr9bjfwA==}
    engines: {node: '>=16'}

  typescript@5.9.3:
    resolution: {integrity: sha512-jl1vZzPDinLr9eUt3J/t7V6FgNEw9QjvBPdysz9KfQDD41fQrC2Y4vKQdiaUpFT4bXlb1RHhLpp8wtm6M5TgSw==}
    engines: {node: '>=14.17'}
    hasBin: true

  ufo@1.6.1:
    resolution: {integrity: sha512-9a4/uxlTWJ4+a5i0ooc1rU7C7YOw3wT+UGqdeNNHWnOF9qcMBgLRS+4IYUqbczewFx4mLEig6gawh7X6mFlEkA==}

  ultrahtml@1.6.0:
    resolution: {integrity: sha512-R9fBn90VTJrqqLDwyMph+HGne8eqY1iPfYhPzZrvKpIfwkWZbcYlfpsb8B9dTvBfpy1/hqAD7Wi8EKfP9e8zdw==}

  uncrypto@0.1.3:
    resolution: {integrity: sha512-Ql87qFHB3s/De2ClA9e0gsnS6zXG27SkTiSJwjCc9MebbfapQfuPzumMIUMi38ezPZVNFcHI9sUIepeQfw8J8Q==}

  undici-types@7.14.0:
    resolution: {integrity: sha512-QQiYxHuyZ9gQUIrmPo3IA+hUl4KYk8uSA7cHrcKd/l3p1OTpZcM0Tbp9x7FAtXdAYhlasd60ncPpgu6ihG6TOA==}

  unicode-properties@1.4.1:
    resolution: {integrity: sha512-CLjCCLQ6UuMxWnbIylkisbRj31qxHPAurvena/0iwSVbQ2G1VY5/HjV0IRabOEbDHlzZlRdCrD4NhB0JtU40Pg==}

  unicode-trie@2.0.0:
    resolution: {integrity: sha512-x7bc76x0bm4prf1VLg79uhAzKw8DVboClSN5VxJuQ+LKDOVEW9CdH+VY7SP+vX7xCYQqzzgQpFqz15zeLvAtZQ==}

  unified@11.0.5:
    resolution: {integrity: sha512-xKvGhPWw3k84Qjh8bI3ZeJjqnyadK+GEFtazSfZv/rKeTkTjOJho6mFqh2SM96iIcZokxiOpg78GazTSg8+KHA==}

  unifont@0.6.0:
    resolution: {integrity: sha512-5Fx50fFQMQL5aeHyWnZX9122sSLckcDvcfFiBf3QYeHa7a1MKJooUy52b67moi2MJYkrfo/TWY+CoLdr/w0tTA==}

  unist-util-find-after@5.0.0:
    resolution: {integrity: sha512-amQa0Ep2m6hE2g72AugUItjbuM8X8cGQnFoHk0pGfrFeT9GZhzN5SW8nRsiGKK7Aif4CrACPENkA6P/Lw6fHGQ==}

  unist-util-is@6.0.0:
    resolution: {integrity: sha512-2qCTHimwdxLfz+YzdGfkqNlH0tLi9xjTnHddPmJwtIG9MGsdbutfTc4P+haPD7l7Cjxf/WZj+we5qfVPvvxfYw==}

  unist-util-modify-children@4.0.0:
    resolution: {integrity: sha512-+tdN5fGNddvsQdIzUF3Xx82CU9sMM+fA0dLgR9vOmT0oPT2jH+P1nd5lSqfCfXAw+93NhcXNY2qqvTUtE4cQkw==}

  unist-util-position@5.0.0:
    resolution: {integrity: sha512-fucsC7HjXvkB5R3kTCO7kUjRdrS0BJt3M/FPxmHMBOm8JQi2BsHAHFsy27E0EolP8rp0NzXsJ+jNPyDWvOJZPA==}

  unist-util-remove-position@5.0.0:
    resolution: {integrity: sha512-Hp5Kh3wLxv0PHj9m2yZhhLt58KzPtEYKQQ4yxfYFEO7EvHwzyDYnduhHnY1mDxoqr7VUwVuHXk9RXKIiYS1N8Q==}

  unist-util-stringify-position@4.0.0:
    resolution: {integrity: sha512-0ASV06AAoKCDkS2+xw5RXJywruurpbC4JZSm7nr7MOt1ojAzvyyaO+UxZf18j8FCF6kmzCZKcAgN/yu2gm2XgQ==}

  unist-util-visit-children@3.0.0:
    resolution: {integrity: sha512-RgmdTfSBOg04sdPcpTSD1jzoNBjt9a80/ZCzp5cI9n1qPzLZWF9YdvWGN2zmTumP1HWhXKdUWexjy/Wy/lJ7tA==}

  unist-util-visit-parents@6.0.1:
    resolution: {integrity: sha512-L/PqWzfTP9lzzEa6CKs0k2nARxTdZduw3zyh8d2NVBnsyvHjSX4TWse388YrrQKbvI8w20fGjGlhgT96WwKykw==}

  unist-util-visit@5.0.0:
    resolution: {integrity: sha512-MR04uvD+07cwl/yhVuVWAtw+3GOR/knlL55Nd/wAdblk27GCVt3lqpTivy/tkJcZoNPzTwS1Y+KMojlLDhoTzg==}

  unstorage@1.17.1:
    resolution: {integrity: sha512-KKGwRTT0iVBCErKemkJCLs7JdxNVfqTPc/85ae1XES0+bsHbc/sFBfVi5kJp156cc51BHinIH2l3k0EZ24vOBQ==}
    peerDependencies:
      '@azure/app-configuration': ^1.8.0
      '@azure/cosmos': ^4.2.0
      '@azure/data-tables': ^13.3.0
      '@azure/identity': ^4.6.0
      '@azure/keyvault-secrets': ^4.9.0
      '@azure/storage-blob': ^12.26.0
      '@capacitor/preferences': ^6.0.3 || ^7.0.0
      '@deno/kv': '>=0.9.0'
      '@netlify/blobs': ^6.5.0 || ^7.0.0 || ^8.1.0 || ^9.0.0 || ^10.0.0
      '@planetscale/database': ^1.19.0
      '@upstash/redis': ^1.34.3
      '@vercel/blob': '>=0.27.1'
      '@vercel/functions': ^2.2.12 || ^3.0.0
      '@vercel/kv': ^1.0.1
      aws4fetch: ^1.0.20
      db0: '>=0.2.1'
      idb-keyval: ^6.2.1
      ioredis: ^5.4.2
      uploadthing: ^7.4.4
    peerDependenciesMeta:
      '@azure/app-configuration':
        optional: true
      '@azure/cosmos':
        optional: true
      '@azure/data-tables':
        optional: true
      '@azure/identity':
        optional: true
      '@azure/keyvault-secrets':
        optional: true
      '@azure/storage-blob':
        optional: true
      '@capacitor/preferences':
        optional: true
      '@deno/kv':
        optional: true
      '@netlify/blobs':
        optional: true
      '@planetscale/database':
        optional: true
      '@upstash/redis':
        optional: true
      '@vercel/blob':
        optional: true
      '@vercel/functions':
        optional: true
      '@vercel/kv':
        optional: true
      aws4fetch:
        optional: true
      db0:
        optional: true
      idb-keyval:
        optional: true
      ioredis:
        optional: true
      uploadthing:
        optional: true

  uri-js@4.4.1:
    resolution: {integrity: sha512-7rKUyy33Q1yc98pQ1DAmLtwX109F7TIfWlW1Ydo8Wl1ii1SeHieeh0HHfPeL2fMXK6z0s8ecKs9frCuLJvndBg==}

  util-deprecate@1.0.2:
    resolution: {integrity: sha512-EPD5q1uXyFxJpCrLnCc1nHnq3gOa6DZBocAIiI2TaSCA7VCJ1UJDMagCzIkXNsUYfD1daK//LTEQ8xiIbrHtcw==}

  vfile-location@5.0.3:
    resolution: {integrity: sha512-5yXvWDEgqeiYiBe1lbxYF7UMAIm/IcopxMHrMQDq3nvKcjPKIhZklUKL+AE7J7uApI4kwe2snsK+eI6UTj9EHg==}

  vfile-message@4.0.3:
    resolution: {integrity: sha512-QTHzsGd1EhbZs4AsQ20JX1rC3cOlt/IWJruk893DfLRr57lcnOeMaWG4K0JrRta4mIJZKth2Au3mM3u03/JWKw==}

  vfile@6.0.3:
    resolution: {integrity: sha512-KzIbH/9tXat2u30jf+smMwFCsno4wHVdNmzFyL+T/L3UGqqk6JKfVqOFOZEpZSHADH1k40ab6NUIXZq422ov3Q==}

  vite@6.3.6:
    resolution: {integrity: sha512-0msEVHJEScQbhkbVTb/4iHZdJ6SXp/AvxL2sjwYQFfBqleHtnCqv1J3sa9zbWz/6kW1m9Tfzn92vW+kZ1WV6QA==}
    engines: {node: ^18.0.0 || ^20.0.0 || >=22.0.0}
    hasBin: true
    peerDependencies:
      '@types/node': ^18.0.0 || ^20.0.0 || >=22.0.0
      jiti: '>=1.21.0'
      less: '*'
      lightningcss: ^1.21.0
      sass: '*'
      sass-embedded: '*'
      stylus: '*'
      sugarss: '*'
      terser: ^5.16.0
      tsx: ^4.8.1
      yaml: ^2.4.2
    peerDependenciesMeta:
      '@types/node':
        optional: true
      jiti:
        optional: true
      less:
        optional: true
      lightningcss:
        optional: true
      sass:
        optional: true
      sass-embedded:
        optional: true
      stylus:
        optional: true
      sugarss:
        optional: true
      terser:
        optional: true
      tsx:
        optional: true
      yaml:
        optional: true

  vitefu@1.1.1:
    resolution: {integrity: sha512-B/Fegf3i8zh0yFbpzZ21amWzHmuNlLlmJT6n7bu5e+pCHUKQIfXSYokrqOBGEMMe9UG2sostKQF9mml/vYaWJQ==}
    peerDependencies:
      vite: ^3.0.0 || ^4.0.0 || ^5.0.0 || ^6.0.0 || ^7.0.0-beta.0
    peerDependenciesMeta:
      vite:
        optional: true

  web-namespaces@2.0.1:
    resolution: {integrity: sha512-bKr1DkiNa2krS7qxNtdrtHAmzuYGFQLiQ13TsorsdT6ULTkPLKuu5+GsFpDlg6JFjUTwX2DyhMPG2be8uPrqsQ==}

  webidl-conversions@3.0.1:
    resolution: {integrity: sha512-2JAn3z8AR6rjK8Sm8orRC0h/bcl/DqL7tRPdGZ4I1CjdF+EaMLmYxBHyXuKL849eucPFhvBoxMsflfOb8kxaeQ==}

  whatwg-url@5.0.0:
    resolution: {integrity: sha512-saE57nupxk6v3HY35+jzBwYa0rKSy0XR8JSxZPwgLr7ys0IBzhGviA1/TUGJLmSVqs8pb9AnvICXEuOHLprYTw==}

  which-pm-runs@1.1.0:
    resolution: {integrity: sha512-n1brCuqClxfFfq/Rb0ICg9giSZqCS+pLtccdag6C2HyufBrh3fBOiy9nb6ggRMvWOVH5GrdJskj5iGTZNxd7SA==}
    engines: {node: '>=4'}

  which@2.0.2:
    resolution: {integrity: sha512-BLI3Tl1TW3Pvl70l3yq3Y64i+awpwXqsGBYWkkqMtnbXgrMD+yj7rhW0kuEDxzJaYXGjEW5ogapKNMEKNMjibA==}
    engines: {node: '>= 8'}
    hasBin: true

  widest-line@5.0.0:
    resolution: {integrity: sha512-c9bZp7b5YtRj2wOe6dlj32MK+Bx/M/d+9VB2SHM1OtsUHR0aV0tdP6DWh/iMt0kWi1t5g1Iudu6hQRNd1A4PVA==}
    engines: {node: '>=18'}

  wrap-ansi@7.0.0:
    resolution: {integrity: sha512-YVGIj2kamLSTxw6NsZjoBxfSwsn0ycdesmc4p+Q21c5zPuZ1pl+NfxVdxPtdHvmNVOQ6XSYG4AUtyt/Fi7D16Q==}
    engines: {node: '>=10'}

  wrap-ansi@8.1.0:
    resolution: {integrity: sha512-si7QWI6zUMq56bESFvagtmzMdGOtoxfR+Sez11Mobfc7tm+VkUckk9bW2UeffTGVUbOksxmSw0AA2gs8g71NCQ==}
    engines: {node: '>=12'}

  wrap-ansi@9.0.2:
    resolution: {integrity: sha512-42AtmgqjV+X1VpdOfyTGOYRi0/zsoLqtXQckTmqTeybT+BDIbM/Guxo7x3pE2vtpr1ok6xRqM9OpBe+Jyoqyww==}
    engines: {node: '>=18'}

  ws@8.18.3:
    resolution: {integrity: sha512-PEIGCY5tSlUt50cqyMXfCzX+oOPqN0vuGqWzbcJ2xvnkzkq46oOpz7dQaTDBdfICb4N14+GARUDw2XV2N4tvzg==}
    engines: {node: '>=10.0.0'}
    peerDependencies:
      bufferutil: ^4.0.1
      utf-8-validate: '>=5.0.2'
    peerDependenciesMeta:
      bufferutil:
        optional: true
      utf-8-validate:
        optional: true

  xxhash-wasm@1.1.0:
    resolution: {integrity: sha512-147y/6YNh+tlp6nd/2pWq38i9h6mz/EuQ6njIrmW8D1BS5nCqs0P6DG+m6zTGnNz5I+uhZ0SHxBs9BsPrwcKDA==}

  yallist@5.0.0:
    resolution: {integrity: sha512-YgvUTfwqyc7UXVMrB+SImsVYSmTS8X/tSrtdNZMImM+n7+QTriRXyXim0mBrTXNeqzVF0KWGgHPeiyViFFrNDw==}
    engines: {node: '>=18'}

  yargs-parser@21.1.1:
    resolution: {integrity: sha512-tVpsJW7DdjecAiFpbIB1e3qxIQsE6NoPc5/eTdrbbIC4h0LVsWhnoa3g+m2HclBIujHzsxZ4VJVA+GUuc2/LBw==}
    engines: {node: '>=12'}

  yocto-queue@1.2.1:
    resolution: {integrity: sha512-AyeEbWOu/TAXdxlV9wmGcR0+yh2j3vYPGOECcIj2S7MkrLyC7ne+oye2BKTItt0ii2PHk4cDy+95+LshzbXnGg==}
    engines: {node: '>=12.20'}

  yocto-spinner@0.2.3:
    resolution: {integrity: sha512-sqBChb33loEnkoXte1bLg45bEBsOP9N1kzQh5JZNKj/0rik4zAPTNSAVPj3uQAdc6slYJ0Ksc403G2XgxsJQFQ==}
    engines: {node: '>=18.19'}

  yoctocolors@2.1.2:
    resolution: {integrity: sha512-CzhO+pFNo8ajLM2d2IW/R93ipy99LWjtwblvC1RsoSUMZgyLbYFr221TnSNT7GjGdYui6P459mw9JH/g/zW2ug==}
    engines: {node: '>=18'}

  zod-to-json-schema@3.24.6:
    resolution: {integrity: sha512-h/z3PKvcTcTetyjl1fkj79MHNEjm+HpD6NXheWjzOekY7kV+lwDYnHw+ivHkijnCSMz1yJaWBD9vu/Fcmk+vEg==}
    peerDependencies:
      zod: ^3.24.1

  zod-to-ts@1.2.0:
    resolution: {integrity: sha512-x30XE43V+InwGpvTySRNz9kB7qFU8DlyEy7BsSTCHPH1R0QasMmHWZDCzYm6bVXtj/9NNJAZF3jW8rzFvH5OFA==}
    peerDependencies:
      typescript: ^4.9.4 || ^5.0.2
      zod: ^3

  zod@3.25.76:
    resolution: {integrity: sha512-gzUt/qt81nXsFGKIFcC3YnfEAx5NkunCfnDlvuBSSFS02bcXu4Lmea0AFIUwbLWxWPx3d9p8S5QoaujKcNQxcQ==}

  zwitch@2.0.4:
    resolution: {integrity: sha512-bXE4cR/kVZhKZX/RjPEflHaKVhUVl85noU3v6b8apfQEc1x4A+zBxjZ4lN8LqGd6WZ3dl98pY4o717VFmoPp+A==}

snapshots:

  '@astrojs/compiler@2.13.0': {}

  '@astrojs/internal-helpers@0.7.4': {}

  '@astrojs/markdown-remark@6.3.8':
    dependencies:
      '@astrojs/internal-helpers': 0.7.4
      '@astrojs/prism': 3.3.0
      github-slugger: 2.0.0
      hast-util-from-html: 2.0.3
      hast-util-to-text: 4.0.2
      import-meta-resolve: 4.2.0
      js-yaml: 4.1.0
      mdast-util-definitions: 6.0.0
      rehype-raw: 7.0.0
      rehype-stringify: 10.0.1
      remark-gfm: 4.0.1
      remark-parse: 11.0.0
      remark-rehype: 11.1.2
      remark-smartypants: 3.0.2
      shiki: 3.13.0
      smol-toml: 1.4.2
      unified: 11.0.5
      unist-util-remove-position: 5.0.0
      unist-util-visit: 5.0.0
      unist-util-visit-parents: 6.0.1
      vfile: 6.0.3
    transitivePeerDependencies:
      - supports-color

  '@astrojs/node@9.4.5(astro@5.14.3(@types/node@24.7.0)(@upstash/redis@1.35.5)(@vercel/functions@2.2.13)(jiti@2.6.1)(lightningcss@1.30.1)(rollup@4.52.4)(typescript@5.9.3))':
    dependencies:
      '@astrojs/internal-helpers': 0.7.4
      astro: 5.14.3(@types/node@24.7.0)(@upstash/redis@1.35.5)(@vercel/functions@2.2.13)(jiti@2.6.1)(lightningcss@1.30.1)(rollup@4.52.4)(typescript@5.9.3)
      send: 1.2.0
      server-destroy: 1.0.1
    transitivePeerDependencies:
      - supports-color

  '@astrojs/prism@3.3.0':
    dependencies:
      prismjs: 1.30.0

  '@astrojs/sitemap@3.6.0':
    dependencies:
      sitemap: 8.0.0
      stream-replace-string: 2.0.0
      zod: 3.25.76

  '@astrojs/telemetry@3.3.0':
    dependencies:
      ci-info: 4.3.1
      debug: 4.4.3
      dlv: 1.1.3
      dset: 3.1.4
      is-docker: 3.0.0
      is-wsl: 3.1.0
      which-pm-runs: 1.1.0
    transitivePeerDependencies:
      - supports-color

  '@astrojs/vercel@8.2.9(astro@5.14.3(@types/node@24.7.0)(@upstash/redis@1.35.5)(@vercel/functions@2.2.13)(jiti@2.6.1)(lightningcss@1.30.1)(rollup@4.52.4)(typescript@5.9.3))(rollup@4.52.4)':
    dependencies:
      '@astrojs/internal-helpers': 0.7.4
      '@vercel/analytics': 1.5.0
      '@vercel/functions': 2.2.13
      '@vercel/nft': 0.30.2(rollup@4.52.4)
      '@vercel/routing-utils': 5.2.0
      astro: 5.14.3(@types/node@24.7.0)(@upstash/redis@1.35.5)(@vercel/functions@2.2.13)(jiti@2.6.1)(lightningcss@1.30.1)(rollup@4.52.4)(typescript@5.9.3)
      esbuild: 0.25.10
      tinyglobby: 0.2.15
    transitivePeerDependencies:
      - '@aws-sdk/credential-provider-web-identity'
      - '@remix-run/react'
      - '@sveltejs/kit'
      - encoding
      - next
      - react
      - rollup
      - supports-color
      - svelte
      - vue
      - vue-router

  '@babel/helper-string-parser@7.27.1': {}

  '@babel/helper-validator-identifier@7.27.1': {}

  '@babel/parser@7.28.4':
    dependencies:
      '@babel/types': 7.28.4

  '@babel/types@7.28.4':
    dependencies:
      '@babel/helper-string-parser': 7.27.1
      '@babel/helper-validator-identifier': 7.27.1

  '@capsizecss/unpack@3.0.0':
    dependencies:
      fontkit: 2.0.4

  '@emnapi/runtime@1.5.0':
    dependencies:
      tslib: 2.8.1
    optional: true

  '@esbuild/aix-ppc64@0.25.10':
    optional: true

  '@esbuild/android-arm64@0.25.10':
    optional: true

  '@esbuild/android-arm@0.25.10':
    optional: true

  '@esbuild/android-x64@0.25.10':
    optional: true

  '@esbuild/darwin-arm64@0.25.10':
    optional: true

  '@esbuild/darwin-x64@0.25.10':
    optional: true

  '@esbuild/freebsd-arm64@0.25.10':
    optional: true

  '@esbuild/freebsd-x64@0.25.10':
    optional: true

  '@esbuild/linux-arm64@0.25.10':
    optional: true

  '@esbuild/linux-arm@0.25.10':
    optional: true

  '@esbuild/linux-ia32@0.25.10':
    optional: true

  '@esbuild/linux-loong64@0.25.10':
    optional: true

  '@esbuild/linux-mips64el@0.25.10':
    optional: true

  '@esbuild/linux-ppc64@0.25.10':
    optional: true

  '@esbuild/linux-riscv64@0.25.10':
    optional: true

  '@esbuild/linux-s390x@0.25.10':
    optional: true

  '@esbuild/linux-x64@0.25.10':
    optional: true

  '@esbuild/netbsd-arm64@0.25.10':
    optional: true

  '@esbuild/netbsd-x64@0.25.10':
    optional: true

  '@esbuild/openbsd-arm64@0.25.10':
    optional: true

  '@esbuild/openbsd-x64@0.25.10':
    optional: true

  '@esbuild/openharmony-arm64@0.25.10':
    optional: true

  '@esbuild/sunos-x64@0.25.10':
    optional: true

  '@esbuild/win32-arm64@0.25.10':
    optional: true

  '@esbuild/win32-ia32@0.25.10':
    optional: true

  '@esbuild/win32-x64@0.25.10':
    optional: true

  '@img/colour@1.0.0':
    optional: true

  '@img/sharp-darwin-arm64@0.34.4':
    optionalDependencies:
      '@img/sharp-libvips-darwin-arm64': 1.2.3
    optional: true

  '@img/sharp-darwin-x64@0.34.4':
    optionalDependencies:
      '@img/sharp-libvips-darwin-x64': 1.2.3
    optional: true

  '@img/sharp-libvips-darwin-arm64@1.2.3':
    optional: true

  '@img/sharp-libvips-darwin-x64@1.2.3':
    optional: true

  '@img/sharp-libvips-linux-arm64@1.2.3':
    optional: true

  '@img/sharp-libvips-linux-arm@1.2.3':
    optional: true

  '@img/sharp-libvips-linux-ppc64@1.2.3':
    optional: true

  '@img/sharp-libvips-linux-s390x@1.2.3':
    optional: true

  '@img/sharp-libvips-linux-x64@1.2.3':
    optional: true

  '@img/sharp-libvips-linuxmusl-arm64@1.2.3':
    optional: true

  '@img/sharp-libvips-linuxmusl-x64@1.2.3':
    optional: true

  '@img/sharp-linux-arm64@0.34.4':
    optionalDependencies:
      '@img/sharp-libvips-linux-arm64': 1.2.3
    optional: true

  '@img/sharp-linux-arm@0.34.4':
    optionalDependencies:
      '@img/sharp-libvips-linux-arm': 1.2.3
    optional: true

  '@img/sharp-linux-ppc64@0.34.4':
    optionalDependencies:
      '@img/sharp-libvips-linux-ppc64': 1.2.3
    optional: true

  '@img/sharp-linux-s390x@0.34.4':
    optionalDependencies:
      '@img/sharp-libvips-linux-s390x': 1.2.3
    optional: true

  '@img/sharp-linux-x64@0.34.4':
    optionalDependencies:
      '@img/sharp-libvips-linux-x64': 1.2.3
    optional: true

  '@img/sharp-linuxmusl-arm64@0.34.4':
    optionalDependencies:
      '@img/sharp-libvips-linuxmusl-arm64': 1.2.3
    optional: true

  '@img/sharp-linuxmusl-x64@0.34.4':
    optionalDependencies:
      '@img/sharp-libvips-linuxmusl-x64': 1.2.3
    optional: true

  '@img/sharp-wasm32@0.34.4':
    dependencies:
      '@emnapi/runtime': 1.5.0
    optional: true

  '@img/sharp-win32-arm64@0.34.4':
    optional: true

  '@img/sharp-win32-ia32@0.34.4':
    optional: true

  '@img/sharp-win32-x64@0.34.4':
    optional: true

  '@isaacs/cliui@8.0.2':
    dependencies:
      string-width: 5.1.2
      string-width-cjs: string-width@4.2.3
      strip-ansi: 7.1.2
      strip-ansi-cjs: strip-ansi@6.0.1
      wrap-ansi: 8.1.0
      wrap-ansi-cjs: wrap-ansi@7.0.0

  '@isaacs/fs-minipass@4.0.1':
    dependencies:
      minipass: 7.1.2

  '@jridgewell/gen-mapping@0.3.13':
    dependencies:
      '@jridgewell/sourcemap-codec': 1.5.5
      '@jridgewell/trace-mapping': 0.3.31

  '@jridgewell/remapping@2.3.5':
    dependencies:
      '@jridgewell/gen-mapping': 0.3.13
      '@jridgewell/trace-mapping': 0.3.31

  '@jridgewell/resolve-uri@3.1.2': {}

  '@jridgewell/sourcemap-codec@1.5.5': {}

  '@jridgewell/trace-mapping@0.3.31':
    dependencies:
      '@jridgewell/resolve-uri': 3.1.2
      '@jridgewell/sourcemap-codec': 1.5.5

  '@mapbox/node-pre-gyp@2.0.0':
    dependencies:
      consola: 3.4.2
      detect-libc: 2.1.2
      https-proxy-agent: 7.0.6
      node-fetch: 2.7.0
      nopt: 8.1.0
      semver: 7.7.2
      tar: 7.5.1
    transitivePeerDependencies:
      - encoding
      - supports-color

  '@midudev/tailwind-animations@0.2.0(tailwindcss@4.1.14)':
    dependencies:
      tailwindcss: 4.1.14

  '@oslojs/encoding@1.1.0': {}

  '@pkgjs/parseargs@0.11.0':
    optional: true

  '@rollup/pluginutils@5.3.0(rollup@4.52.4)':
    dependencies:
      '@types/estree': 1.0.8
      estree-walker: 2.0.2
      picomatch: 4.0.3
    optionalDependencies:
      rollup: 4.52.4

  '@rollup/rollup-android-arm-eabi@4.52.4':
    optional: true

  '@rollup/rollup-android-arm64@4.52.4':
    optional: true

  '@rollup/rollup-darwin-arm64@4.52.4':
    optional: true

  '@rollup/rollup-darwin-x64@4.52.4':
    optional: true

  '@rollup/rollup-freebsd-arm64@4.52.4':
    optional: true

  '@rollup/rollup-freebsd-x64@4.52.4':
    optional: true

  '@rollup/rollup-linux-arm-gnueabihf@4.52.4':
    optional: true

  '@rollup/rollup-linux-arm-musleabihf@4.52.4':
    optional: true

  '@rollup/rollup-linux-arm64-gnu@4.52.4':
    optional: true

  '@rollup/rollup-linux-arm64-musl@4.52.4':
    optional: true

  '@rollup/rollup-linux-loong64-gnu@4.52.4':
    optional: true

  '@rollup/rollup-linux-ppc64-gnu@4.52.4':
    optional: true

  '@rollup/rollup-linux-riscv64-gnu@4.52.4':
    optional: true

  '@rollup/rollup-linux-riscv64-musl@4.52.4':
    optional: true

  '@rollup/rollup-linux-s390x-gnu@4.52.4':
    optional: true

  '@rollup/rollup-linux-x64-gnu@4.52.4':
    optional: true

  '@rollup/rollup-linux-x64-musl@4.52.4':
    optional: true

  '@rollup/rollup-openharmony-arm64@4.52.4':
    optional: true

  '@rollup/rollup-win32-arm64-msvc@4.52.4':
    optional: true

  '@rollup/rollup-win32-ia32-msvc@4.52.4':
    optional: true

  '@rollup/rollup-win32-x64-gnu@4.52.4':
    optional: true

  '@rollup/rollup-win32-x64-msvc@4.52.4':
    optional: true

  '@shikijs/core@3.13.0':
    dependencies:
      '@shikijs/types': 3.13.0
      '@shikijs/vscode-textmate': 10.0.2
      '@types/hast': 3.0.4
      hast-util-to-html: 9.0.5

  '@shikijs/engine-javascript@3.13.0':
    dependencies:
      '@shikijs/types': 3.13.0
      '@shikijs/vscode-textmate': 10.0.2
      oniguruma-to-es: 4.3.3

  '@shikijs/engine-oniguruma@3.13.0':
    dependencies:
      '@shikijs/types': 3.13.0
      '@shikijs/vscode-textmate': 10.0.2

  '@shikijs/langs@3.13.0':
    dependencies:
      '@shikijs/types': 3.13.0

  '@shikijs/themes@3.13.0':
    dependencies:
      '@shikijs/types': 3.13.0

  '@shikijs/types@3.13.0':
    dependencies:
      '@shikijs/vscode-textmate': 10.0.2
      '@types/hast': 3.0.4

  '@shikijs/vscode-textmate@10.0.2': {}

  '@supabase/auth-js@2.75.0':
    dependencies:
      '@supabase/node-fetch': 2.6.15

  '@supabase/functions-js@2.75.0':
    dependencies:
      '@supabase/node-fetch': 2.6.15

  '@supabase/node-fetch@2.6.15':
    dependencies:
      whatwg-url: 5.0.0

  '@supabase/postgrest-js@2.75.0':
    dependencies:
      '@supabase/node-fetch': 2.6.15

  '@supabase/realtime-js@2.75.0':
    dependencies:
      '@supabase/node-fetch': 2.6.15
      '@types/phoenix': 1.6.6
      '@types/ws': 8.18.1
      ws: 8.18.3
    transitivePeerDependencies:
      - bufferutil
      - utf-8-validate

  '@supabase/storage-js@2.75.0':
    dependencies:
      '@supabase/node-fetch': 2.6.15

  '@supabase/supabase-js@2.75.0':
    dependencies:
      '@supabase/auth-js': 2.75.0
      '@supabase/functions-js': 2.75.0
      '@supabase/node-fetch': 2.6.15
      '@supabase/postgrest-js': 2.75.0
      '@supabase/realtime-js': 2.75.0
      '@supabase/storage-js': 2.75.0
    transitivePeerDependencies:
      - bufferutil
      - utf-8-validate

  '@swc/helpers@0.5.17':
    dependencies:
      tslib: 2.8.1

  '@tailwindcss/node@4.1.14':
    dependencies:
      '@jridgewell/remapping': 2.3.5
      enhanced-resolve: 5.18.3
      jiti: 2.6.1
      lightningcss: 1.30.1
      magic-string: 0.30.19
      source-map-js: 1.2.1
      tailwindcss: 4.1.14

  '@tailwindcss/oxide-android-arm64@4.1.14':
    optional: true

  '@tailwindcss/oxide-darwin-arm64@4.1.14':
    optional: true

  '@tailwindcss/oxide-darwin-x64@4.1.14':
    optional: true

  '@tailwindcss/oxide-freebsd-x64@4.1.14':
    optional: true

  '@tailwindcss/oxide-linux-arm-gnueabihf@4.1.14':
    optional: true

  '@tailwindcss/oxide-linux-arm64-gnu@4.1.14':
    optional: true

  '@tailwindcss/oxide-linux-arm64-musl@4.1.14':
    optional: true

  '@tailwindcss/oxide-linux-x64-gnu@4.1.14':
    optional: true

  '@tailwindcss/oxide-linux-x64-musl@4.1.14':
    optional: true

  '@tailwindcss/oxide-wasm32-wasi@4.1.14':
    optional: true

  '@tailwindcss/oxide-win32-arm64-msvc@4.1.14':
    optional: true

  '@tailwindcss/oxide-win32-x64-msvc@4.1.14':
    optional: true

  '@tailwindcss/oxide@4.1.14':
    dependencies:
      detect-libc: 2.1.2
      tar: 7.5.1
    optionalDependencies:
      '@tailwindcss/oxide-android-arm64': 4.1.14
      '@tailwindcss/oxide-darwin-arm64': 4.1.14
      '@tailwindcss/oxide-darwin-x64': 4.1.14
      '@tailwindcss/oxide-freebsd-x64': 4.1.14
      '@tailwindcss/oxide-linux-arm-gnueabihf': 4.1.14
      '@tailwindcss/oxide-linux-arm64-gnu': 4.1.14
      '@tailwindcss/oxide-linux-arm64-musl': 4.1.14
      '@tailwindcss/oxide-linux-x64-gnu': 4.1.14
      '@tailwindcss/oxide-linux-x64-musl': 4.1.14
      '@tailwindcss/oxide-wasm32-wasi': 4.1.14
      '@tailwindcss/oxide-win32-arm64-msvc': 4.1.14
      '@tailwindcss/oxide-win32-x64-msvc': 4.1.14

  '@tailwindcss/typography@0.5.19(tailwindcss@4.1.14)':
    dependencies:
      postcss-selector-parser: 6.0.10
      tailwindcss: 4.1.14

  '@tailwindcss/vite@4.1.14(vite@6.3.6(@types/node@24.7.0)(jiti@2.6.1)(lightningcss@1.30.1))':
    dependencies:
      '@tailwindcss/node': 4.1.14
      '@tailwindcss/oxide': 4.1.14
      tailwindcss: 4.1.14
      vite: 6.3.6(@types/node@24.7.0)(jiti@2.6.1)(lightningcss@1.30.1)

  '@types/canvas-confetti@1.9.0': {}

  '@types/debug@4.1.12':
    dependencies:
      '@types/ms': 2.1.0

  '@types/estree@1.0.8': {}

  '@types/fontkit@2.0.8':
    dependencies:
      '@types/node': 24.7.0

  '@types/hast@3.0.4':
    dependencies:
      '@types/unist': 3.0.3

  '@types/mdast@4.0.4':
    dependencies:
      '@types/unist': 3.0.3

  '@types/ms@2.1.0': {}

  '@types/nlcst@2.0.3':
    dependencies:
      '@types/unist': 3.0.3

  '@types/node@17.0.45': {}

  '@types/node@24.7.0':
    dependencies:
      undici-types: 7.14.0

  '@types/phoenix@1.6.6': {}

  '@types/sax@1.2.7':
    dependencies:
      '@types/node': 24.7.0

  '@types/unist@3.0.3': {}

  '@types/ws@8.18.1':
    dependencies:
      '@types/node': 24.7.0

  '@ungap/structured-clone@1.3.0': {}

  '@upstash/core-analytics@0.0.10':
    dependencies:
      '@upstash/redis': 1.35.5

  '@upstash/ratelimit@2.0.6(@upstash/redis@1.35.5)':
    dependencies:
      '@upstash/core-analytics': 0.0.10
      '@upstash/redis': 1.35.5

  '@upstash/redis@1.35.5':
    dependencies:
      uncrypto: 0.1.3

  '@vercel/analytics@1.5.0': {}

  '@vercel/functions@2.2.13':
    dependencies:
      '@vercel/oidc': 2.0.2

  '@vercel/nft@0.30.2(rollup@4.52.4)':
    dependencies:
      '@mapbox/node-pre-gyp': 2.0.0
      '@rollup/pluginutils': 5.3.0(rollup@4.52.4)
      acorn: 8.15.0
      acorn-import-attributes: 1.9.5(acorn@8.15.0)
      async-sema: 3.1.1
      bindings: 1.5.0
      estree-walker: 2.0.2
      glob: 10.4.5
      graceful-fs: 4.2.11
      node-gyp-build: 4.8.4
      picomatch: 4.0.3
      resolve-from: 5.0.0
    transitivePeerDependencies:
      - encoding
      - rollup
      - supports-color

  '@vercel/oidc@2.0.2':
    dependencies:
      '@types/ms': 2.1.0
      ms: 2.1.3

  '@vercel/routing-utils@5.2.0':
    dependencies:
      path-to-regexp: 6.1.0
      path-to-regexp-updated: path-to-regexp@6.3.0
    optionalDependencies:
      ajv: 6.12.6

  abbrev@3.0.1: {}

  acorn-import-attributes@1.9.5(acorn@8.15.0):
    dependencies:
      acorn: 8.15.0

  acorn@8.15.0: {}

  agent-base@7.1.4: {}

  ajv@6.12.6:
    dependencies:
      fast-deep-equal: 3.1.3
      fast-json-stable-stringify: 2.1.0
      json-schema-traverse: 0.4.1
      uri-js: 4.4.1
    optional: true

  ansi-align@3.0.1:
    dependencies:
      string-width: 4.2.3

  ansi-regex@5.0.1: {}

  ansi-regex@6.2.2: {}

  ansi-styles@4.3.0:
    dependencies:
      color-convert: 2.0.1

  ansi-styles@6.2.3: {}

  anymatch@3.1.3:
    dependencies:
      normalize-path: 3.0.0
      picomatch: 2.3.1

  arg@5.0.2: {}

  argparse@2.0.1: {}

  aria-query@5.3.2: {}

  array-iterate@2.0.1: {}

  astro@5.14.3(@types/node@24.7.0)(@upstash/redis@1.35.5)(@vercel/functions@2.2.13)(jiti@2.6.1)(lightningcss@1.30.1)(rollup@4.52.4)(typescript@5.9.3):
    dependencies:
      '@astrojs/compiler': 2.13.0
      '@astrojs/internal-helpers': 0.7.4
      '@astrojs/markdown-remark': 6.3.8
      '@astrojs/telemetry': 3.3.0
      '@capsizecss/unpack': 3.0.0
      '@oslojs/encoding': 1.1.0
      '@rollup/pluginutils': 5.3.0(rollup@4.52.4)
      acorn: 8.15.0
      aria-query: 5.3.2
      axobject-query: 4.1.0
      boxen: 8.0.1
      ci-info: 4.3.1
      clsx: 2.1.1
      common-ancestor-path: 1.0.1
      cookie: 1.0.2
      cssesc: 3.0.0
      debug: 4.4.3
      deterministic-object-hash: 2.0.2
      devalue: 5.3.2
      diff: 5.2.0
      dlv: 1.1.3
      dset: 3.1.4
      es-module-lexer: 1.7.0
      esbuild: 0.25.10
      estree-walker: 3.0.3
      flattie: 1.1.1
      fontace: 0.3.1
      github-slugger: 2.0.0
      html-escaper: 3.0.3
      http-cache-semantics: 4.2.0
      import-meta-resolve: 4.2.0
      js-yaml: 4.1.0
      kleur: 4.1.5
      magic-string: 0.30.19
      magicast: 0.3.5
      mrmime: 2.0.1
      neotraverse: 0.6.18
      p-limit: 6.2.0
      p-queue: 8.1.1
      package-manager-detector: 1.4.0
      picomatch: 4.0.3
      prompts: 2.4.2
      rehype: 13.0.2
      semver: 7.7.2
      shiki: 3.13.0
      smol-toml: 1.4.2
      tinyexec: 1.0.1
      tinyglobby: 0.2.15
      tsconfck: 3.1.6(typescript@5.9.3)
      ultrahtml: 1.6.0
      unifont: 0.6.0
      unist-util-visit: 5.0.0
      unstorage: 1.17.1(@upstash/redis@1.35.5)(@vercel/functions@2.2.13)
      vfile: 6.0.3
      vite: 6.3.6(@types/node@24.7.0)(jiti@2.6.1)(lightningcss@1.30.1)
      vitefu: 1.1.1(vite@6.3.6(@types/node@24.7.0)(jiti@2.6.1)(lightningcss@1.30.1))
      xxhash-wasm: 1.1.0
      yargs-parser: 21.1.1
      yocto-spinner: 0.2.3
      zod: 3.25.76
      zod-to-json-schema: 3.24.6(zod@3.25.76)
      zod-to-ts: 1.2.0(typescript@5.9.3)(zod@3.25.76)
    optionalDependencies:
      sharp: 0.34.4
    transitivePeerDependencies:
      - '@azure/app-configuration'
      - '@azure/cosmos'
      - '@azure/data-tables'
      - '@azure/identity'
      - '@azure/keyvault-secrets'
      - '@azure/storage-blob'
      - '@capacitor/preferences'
      - '@deno/kv'
      - '@netlify/blobs'
      - '@planetscale/database'
      - '@types/node'
      - '@upstash/redis'
      - '@vercel/blob'
      - '@vercel/functions'
      - '@vercel/kv'
      - aws4fetch
      - db0
      - idb-keyval
      - ioredis
      - jiti
      - less
      - lightningcss
      - rollup
      - sass
      - sass-embedded
      - stylus
      - sugarss
      - supports-color
      - terser
      - tsx
      - typescript
      - uploadthing
      - yaml

  async-sema@3.1.1: {}

  axobject-query@4.1.0: {}

  bail@2.0.2: {}

  balanced-match@1.0.2: {}

  base-64@1.0.0: {}

  base64-js@1.5.1: {}

  bindings@1.5.0:
    dependencies:
      file-uri-to-path: 1.0.0

  boxen@8.0.1:
    dependencies:
      ansi-align: 3.0.1
      camelcase: 8.0.0
      chalk: 5.6.2
      cli-boxes: 3.0.0
      string-width: 7.2.0
      type-fest: 4.41.0
      widest-line: 5.0.0
      wrap-ansi: 9.0.2

  brace-expansion@2.0.2:
    dependencies:
      balanced-match: 1.0.2

  brotli@1.3.3:
    dependencies:
      base64-js: 1.5.1

  camelcase@8.0.0: {}

  canvas-confetti@1.9.3: {}

  ccount@2.0.1: {}

  chalk@5.6.2: {}

  character-entities-html4@2.1.0: {}

  character-entities-legacy@3.0.0: {}

  character-entities@2.0.2: {}

  chokidar@4.0.3:
    dependencies:
      readdirp: 4.1.2

  chownr@3.0.0: {}

  ci-info@4.3.1: {}

  cli-boxes@3.0.0: {}

  clone@2.1.2: {}

  clsx@2.1.1: {}

  color-convert@2.0.1:
    dependencies:
      color-name: 1.1.4

  color-name@1.1.4: {}

  comma-separated-tokens@2.0.3: {}

  common-ancestor-path@1.0.1: {}

  consola@3.4.2: {}

  cookie-es@1.2.2: {}

  cookie@1.0.2: {}

  cross-spawn@7.0.6:
    dependencies:
      path-key: 3.1.1
      shebang-command: 2.0.0
      which: 2.0.2

  crossws@0.3.5:
    dependencies:
      uncrypto: 0.1.3

  css-tree@3.1.0:
    dependencies:
      mdn-data: 2.12.2
      source-map-js: 1.2.1

  cssesc@3.0.0: {}

  debug@4.4.3:
    dependencies:
      ms: 2.1.3

  decode-named-character-reference@1.2.0:
    dependencies:
      character-entities: 2.0.2

  defu@6.1.4: {}

  depd@2.0.0: {}

  dequal@2.0.3: {}

  destr@2.0.5: {}

  detect-libc@2.1.2: {}

  deterministic-object-hash@2.0.2:
    dependencies:
      base-64: 1.0.0

  devalue@5.3.2: {}

  devlop@1.1.0:
    dependencies:
      dequal: 2.0.3

  dfa@1.2.0: {}

  diff@5.2.0: {}

  dlv@1.1.3: {}

  dset@3.1.4: {}

  eastasianwidth@0.2.0: {}

  ee-first@1.1.1: {}

  emoji-regex@10.5.0: {}

  emoji-regex@8.0.0: {}

  emoji-regex@9.2.2: {}

  encodeurl@2.0.0: {}

  enhanced-resolve@5.18.3:
    dependencies:
      graceful-fs: 4.2.11
      tapable: 2.3.0

  entities@6.0.1: {}

  es-module-lexer@1.7.0: {}

  esbuild@0.25.10:
    optionalDependencies:
      '@esbuild/aix-ppc64': 0.25.10
      '@esbuild/android-arm': 0.25.10
      '@esbuild/android-arm64': 0.25.10
      '@esbuild/android-x64': 0.25.10
      '@esbuild/darwin-arm64': 0.25.10
      '@esbuild/darwin-x64': 0.25.10
      '@esbuild/freebsd-arm64': 0.25.10
      '@esbuild/freebsd-x64': 0.25.10
      '@esbuild/linux-arm': 0.25.10
      '@esbuild/linux-arm64': 0.25.10
      '@esbuild/linux-ia32': 0.25.10
      '@esbuild/linux-loong64': 0.25.10
      '@esbuild/linux-mips64el': 0.25.10
      '@esbuild/linux-ppc64': 0.25.10
      '@esbuild/linux-riscv64': 0.25.10
      '@esbuild/linux-s390x': 0.25.10
      '@esbuild/linux-x64': 0.25.10
      '@esbuild/netbsd-arm64': 0.25.10
      '@esbuild/netbsd-x64': 0.25.10
      '@esbuild/openbsd-arm64': 0.25.10
      '@esbuild/openbsd-x64': 0.25.10
      '@esbuild/openharmony-arm64': 0.25.10
      '@esbuild/sunos-x64': 0.25.10
      '@esbuild/win32-arm64': 0.25.10
      '@esbuild/win32-ia32': 0.25.10
      '@esbuild/win32-x64': 0.25.10

  escape-html@1.0.3: {}

  escape-string-regexp@5.0.0: {}

  estree-walker@2.0.2: {}

  estree-walker@3.0.3:
    dependencies:
      '@types/estree': 1.0.8

  etag@1.8.1: {}

  eventemitter3@5.0.1: {}

  extend@3.0.2: {}

  fast-deep-equal@3.1.3: {}

  fast-json-stable-stringify@2.1.0:
    optional: true

  fdir@6.5.0(picomatch@4.0.3):
    optionalDependencies:
      picomatch: 4.0.3

  file-uri-to-path@1.0.0: {}

  flattie@1.1.1: {}

  fontace@0.3.1:
    dependencies:
      '@types/fontkit': 2.0.8
      fontkit: 2.0.4

  fontkit@2.0.4:
    dependencies:
      '@swc/helpers': 0.5.17
      brotli: 1.3.3
      clone: 2.1.2
      dfa: 1.2.0
      fast-deep-equal: 3.1.3
      restructure: 3.0.2
      tiny-inflate: 1.0.3
      unicode-properties: 1.4.1
      unicode-trie: 2.0.0

  foreground-child@3.3.1:
    dependencies:
      cross-spawn: 7.0.6
      signal-exit: 4.1.0

  fresh@2.0.0: {}

  fsevents@2.3.3:
    optional: true

  get-east-asian-width@1.4.0: {}

  github-slugger@2.0.0: {}

  glob@10.4.5:
    dependencies:
      foreground-child: 3.3.1
      jackspeak: 3.4.3
      minimatch: 9.0.5
      minipass: 7.1.2
      package-json-from-dist: 1.0.1
      path-scurry: 1.11.1

  graceful-fs@4.2.11: {}

  h3@1.15.4:
    dependencies:
      cookie-es: 1.2.2
      crossws: 0.3.5
      defu: 6.1.4
      destr: 2.0.5
      iron-webcrypto: 1.2.1
      node-mock-http: 1.0.3
      radix3: 1.1.2
      ufo: 1.6.1
      uncrypto: 0.1.3

  hast-util-from-html@2.0.3:
    dependencies:
      '@types/hast': 3.0.4
      devlop: 1.1.0
      hast-util-from-parse5: 8.0.3
      parse5: 7.3.0
      vfile: 6.0.3
      vfile-message: 4.0.3

  hast-util-from-parse5@8.0.3:
    dependencies:
      '@types/hast': 3.0.4
      '@types/unist': 3.0.3
      devlop: 1.1.0
      hastscript: 9.0.1
      property-information: 7.1.0
      vfile: 6.0.3
      vfile-location: 5.0.3
      web-namespaces: 2.0.1

  hast-util-is-element@3.0.0:
    dependencies:
      '@types/hast': 3.0.4

  hast-util-parse-selector@4.0.0:
    dependencies:
      '@types/hast': 3.0.4

  hast-util-raw@9.1.0:
    dependencies:
      '@types/hast': 3.0.4
      '@types/unist': 3.0.3
      '@ungap/structured-clone': 1.3.0
      hast-util-from-parse5: 8.0.3
      hast-util-to-parse5: 8.0.0
      html-void-elements: 3.0.0
      mdast-util-to-hast: 13.2.0
      parse5: 7.3.0
      unist-util-position: 5.0.0
      unist-util-visit: 5.0.0
      vfile: 6.0.3
      web-namespaces: 2.0.1
      zwitch: 2.0.4

  hast-util-to-html@9.0.5:
    dependencies:
      '@types/hast': 3.0.4
      '@types/unist': 3.0.3
      ccount: 2.0.1
      comma-separated-tokens: 2.0.3
      hast-util-whitespace: 3.0.0
      html-void-elements: 3.0.0
      mdast-util-to-hast: 13.2.0
      property-information: 7.1.0
      space-separated-tokens: 2.0.2
      stringify-entities: 4.0.4
      zwitch: 2.0.4

  hast-util-to-parse5@8.0.0:
    dependencies:
      '@types/hast': 3.0.4
      comma-separated-tokens: 2.0.3
      devlop: 1.1.0
      property-information: 6.5.0
      space-separated-tokens: 2.0.2
      web-namespaces: 2.0.1
      zwitch: 2.0.4

  hast-util-to-text@4.0.2:
    dependencies:
      '@types/hast': 3.0.4
      '@types/unist': 3.0.3
      hast-util-is-element: 3.0.0
      unist-util-find-after: 5.0.0

  hast-util-whitespace@3.0.0:
    dependencies:
      '@types/hast': 3.0.4

  hastscript@9.0.1:
    dependencies:
      '@types/hast': 3.0.4
      comma-separated-tokens: 2.0.3
      hast-util-parse-selector: 4.0.0
      property-information: 7.1.0
      space-separated-tokens: 2.0.2

  html-escaper@3.0.3: {}

  html-void-elements@3.0.0: {}

  http-cache-semantics@4.2.0: {}

  http-errors@2.0.0:
    dependencies:
      depd: 2.0.0
      inherits: 2.0.4
      setprototypeof: 1.2.0
      statuses: 2.0.1
      toidentifier: 1.0.1

  https-proxy-agent@7.0.6:
    dependencies:
      agent-base: 7.1.4
      debug: 4.4.3
    transitivePeerDependencies:
      - supports-color

  import-meta-resolve@4.2.0: {}

  inherits@2.0.4: {}

  iron-webcrypto@1.2.1: {}

  is-docker@3.0.0: {}

  is-fullwidth-code-point@3.0.0: {}

  is-inside-container@1.0.0:
    dependencies:
      is-docker: 3.0.0

  is-plain-obj@4.1.0: {}

  is-wsl@3.1.0:
    dependencies:
      is-inside-container: 1.0.0

  isexe@2.0.0: {}

  jackspeak@3.4.3:
    dependencies:
      '@isaacs/cliui': 8.0.2
    optionalDependencies:
      '@pkgjs/parseargs': 0.11.0

  jiti@2.6.1: {}

  js-yaml@4.1.0:
    dependencies:
      argparse: 2.0.1

  json-schema-traverse@0.4.1:
    optional: true

  kleur@3.0.3: {}

  kleur@4.1.5: {}

  lightningcss-darwin-arm64@1.30.1:
    optional: true

  lightningcss-darwin-x64@1.30.1:
    optional: true

  lightningcss-freebsd-x64@1.30.1:
    optional: true

  lightningcss-linux-arm-gnueabihf@1.30.1:
    optional: true

  lightningcss-linux-arm64-gnu@1.30.1:
    optional: true

  lightningcss-linux-arm64-musl@1.30.1:
    optional: true

  lightningcss-linux-x64-gnu@1.30.1:
    optional: true

  lightningcss-linux-x64-musl@1.30.1:
    optional: true

  lightningcss-win32-arm64-msvc@1.30.1:
    optional: true

  lightningcss-win32-x64-msvc@1.30.1:
    optional: true

  lightningcss@1.30.1:
    dependencies:
      detect-libc: 2.1.2
    optionalDependencies:
      lightningcss-darwin-arm64: 1.30.1
      lightningcss-darwin-x64: 1.30.1
      lightningcss-freebsd-x64: 1.30.1
      lightningcss-linux-arm-gnueabihf: 1.30.1
      lightningcss-linux-arm64-gnu: 1.30.1
      lightningcss-linux-arm64-musl: 1.30.1
      lightningcss-linux-x64-gnu: 1.30.1
      lightningcss-linux-x64-musl: 1.30.1
      lightningcss-win32-arm64-msvc: 1.30.1
      lightningcss-win32-x64-msvc: 1.30.1

  longest-streak@3.1.0: {}

  lru-cache@10.4.3: {}

  magic-string@0.30.19:
    dependencies:
      '@jridgewell/sourcemap-codec': 1.5.5

  magicast@0.3.5:
    dependencies:
      '@babel/parser': 7.28.4
      '@babel/types': 7.28.4
      source-map-js: 1.2.1

  markdown-table@3.0.4: {}

  mdast-util-definitions@6.0.0:
    dependencies:
      '@types/mdast': 4.0.4
      '@types/unist': 3.0.3
      unist-util-visit: 5.0.0

  mdast-util-find-and-replace@3.0.2:
    dependencies:
      '@types/mdast': 4.0.4
      escape-string-regexp: 5.0.0
      unist-util-is: 6.0.0
      unist-util-visit-parents: 6.0.1

  mdast-util-from-markdown@2.0.2:
    dependencies:
      '@types/mdast': 4.0.4
      '@types/unist': 3.0.3
      decode-named-character-reference: 1.2.0
      devlop: 1.1.0
      mdast-util-to-string: 4.0.0
      micromark: 4.0.2
      micromark-util-decode-numeric-character-reference: 2.0.2
      micromark-util-decode-string: 2.0.1
      micromark-util-normalize-identifier: 2.0.1
      micromark-util-symbol: 2.0.1
      micromark-util-types: 2.0.2
      unist-util-stringify-position: 4.0.0
    transitivePeerDependencies:
      - supports-color

  mdast-util-gfm-autolink-literal@2.0.1:
    dependencies:
      '@types/mdast': 4.0.4
      ccount: 2.0.1
      devlop: 1.1.0
      mdast-util-find-and-replace: 3.0.2
      micromark-util-character: 2.1.1

  mdast-util-gfm-footnote@2.1.0:
    dependencies:
      '@types/mdast': 4.0.4
      devlop: 1.1.0
      mdast-util-from-markdown: 2.0.2
      mdast-util-to-markdown: 2.1.2
      micromark-util-normalize-identifier: 2.0.1
    transitivePeerDependencies:
      - supports-color

  mdast-util-gfm-strikethrough@2.0.0:
    dependencies:
      '@types/mdast': 4.0.4
      mdast-util-from-markdown: 2.0.2
      mdast-util-to-markdown: 2.1.2
    transitivePeerDependencies:
      - supports-color

  mdast-util-gfm-table@2.0.0:
    dependencies:
      '@types/mdast': 4.0.4
      devlop: 1.1.0
      markdown-table: 3.0.4
      mdast-util-from-markdown: 2.0.2
      mdast-util-to-markdown: 2.1.2
    transitivePeerDependencies:
      - supports-color

  mdast-util-gfm-task-list-item@2.0.0:
    dependencies:
      '@types/mdast': 4.0.4
      devlop: 1.1.0
      mdast-util-from-markdown: 2.0.2
      mdast-util-to-markdown: 2.1.2
    transitivePeerDependencies:
      - supports-color

  mdast-util-gfm@3.1.0:
    dependencies:
      mdast-util-from-markdown: 2.0.2
      mdast-util-gfm-autolink-literal: 2.0.1
      mdast-util-gfm-footnote: 2.1.0
      mdast-util-gfm-strikethrough: 2.0.0
      mdast-util-gfm-table: 2.0.0
      mdast-util-gfm-task-list-item: 2.0.0
      mdast-util-to-markdown: 2.1.2
    transitivePeerDependencies:
      - supports-color

  mdast-util-phrasing@4.1.0:
    dependencies:
      '@types/mdast': 4.0.4
      unist-util-is: 6.0.0

  mdast-util-to-hast@13.2.0:
    dependencies:
      '@types/hast': 3.0.4
      '@types/mdast': 4.0.4
      '@ungap/structured-clone': 1.3.0
      devlop: 1.1.0
      micromark-util-sanitize-uri: 2.0.1
      trim-lines: 3.0.1
      unist-util-position: 5.0.0
      unist-util-visit: 5.0.0
      vfile: 6.0.3

  mdast-util-to-markdown@2.1.2:
    dependencies:
      '@types/mdast': 4.0.4
      '@types/unist': 3.0.3
      longest-streak: 3.1.0
      mdast-util-phrasing: 4.1.0
      mdast-util-to-string: 4.0.0
      micromark-util-classify-character: 2.0.1
      micromark-util-decode-string: 2.0.1
      unist-util-visit: 5.0.0
      zwitch: 2.0.4

  mdast-util-to-string@4.0.0:
    dependencies:
      '@types/mdast': 4.0.4

  mdn-data@2.12.2: {}

  micromark-core-commonmark@2.0.3:
    dependencies:
      decode-named-character-reference: 1.2.0
      devlop: 1.1.0
      micromark-factory-destination: 2.0.1
      micromark-factory-label: 2.0.1
      micromark-factory-space: 2.0.1
      micromark-factory-title: 2.0.1
      micromark-factory-whitespace: 2.0.1
      micromark-util-character: 2.1.1
      micromark-util-chunked: 2.0.1
      micromark-util-classify-character: 2.0.1
      micromark-util-html-tag-name: 2.0.1
      micromark-util-normalize-identifier: 2.0.1
      micromark-util-resolve-all: 2.0.1
      micromark-util-subtokenize: 2.1.0
      micromark-util-symbol: 2.0.1
      micromark-util-types: 2.0.2

  micromark-extension-gfm-autolink-literal@2.1.0:
    dependencies:
      micromark-util-character: 2.1.1
      micromark-util-sanitize-uri: 2.0.1
      micromark-util-symbol: 2.0.1
      micromark-util-types: 2.0.2

  micromark-extension-gfm-footnote@2.1.0:
    dependencies:
      devlop: 1.1.0
      micromark-core-commonmark: 2.0.3
      micromark-factory-space: 2.0.1
      micromark-util-character: 2.1.1
      micromark-util-normalize-identifier: 2.0.1
      micromark-util-sanitize-uri: 2.0.1
      micromark-util-symbol: 2.0.1
      micromark-util-types: 2.0.2

  micromark-extension-gfm-strikethrough@2.1.0:
    dependencies:
      devlop: 1.1.0
      micromark-util-chunked: 2.0.1
      micromark-util-classify-character: 2.0.1
      micromark-util-resolve-all: 2.0.1
      micromark-util-symbol: 2.0.1
      micromark-util-types: 2.0.2

  micromark-extension-gfm-table@2.1.1:
    dependencies:
      devlop: 1.1.0
      micromark-factory-space: 2.0.1
      micromark-util-character: 2.1.1
      micromark-util-symbol: 2.0.1
      micromark-util-types: 2.0.2

  micromark-extension-gfm-tagfilter@2.0.0:
    dependencies:
      micromark-util-types: 2.0.2

  micromark-extension-gfm-task-list-item@2.1.0:
    dependencies:
      devlop: 1.1.0
      micromark-factory-space: 2.0.1
      micromark-util-character: 2.1.1
      micromark-util-symbol: 2.0.1
      micromark-util-types: 2.0.2

  micromark-extension-gfm@3.0.0:
    dependencies:
      micromark-extension-gfm-autolink-literal: 2.1.0
      micromark-extension-gfm-footnote: 2.1.0
      micromark-extension-gfm-strikethrough: 2.1.0
      micromark-extension-gfm-table: 2.1.1
      micromark-extension-gfm-tagfilter: 2.0.0
      micromark-extension-gfm-task-list-item: 2.1.0
      micromark-util-combine-extensions: 2.0.1
      micromark-util-types: 2.0.2

  micromark-factory-destination@2.0.1:
    dependencies:
      micromark-util-character: 2.1.1
      micromark-util-symbol: 2.0.1
      micromark-util-types: 2.0.2

  micromark-factory-label@2.0.1:
    dependencies:
      devlop: 1.1.0
      micromark-util-character: 2.1.1
      micromark-util-symbol: 2.0.1
      micromark-util-types: 2.0.2

  micromark-factory-space@2.0.1:
    dependencies:
      micromark-util-character: 2.1.1
      micromark-util-types: 2.0.2

  micromark-factory-title@2.0.1:
    dependencies:
      micromark-factory-space: 2.0.1
      micromark-util-character: 2.1.1
      micromark-util-symbol: 2.0.1
      micromark-util-types: 2.0.2

  micromark-factory-whitespace@2.0.1:
    dependencies:
      micromark-factory-space: 2.0.1
      micromark-util-character: 2.1.1
      micromark-util-symbol: 2.0.1
      micromark-util-types: 2.0.2

  micromark-util-character@2.1.1:
    dependencies:
      micromark-util-symbol: 2.0.1
      micromark-util-types: 2.0.2

  micromark-util-chunked@2.0.1:
    dependencies:
      micromark-util-symbol: 2.0.1

  micromark-util-classify-character@2.0.1:
    dependencies:
      micromark-util-character: 2.1.1
      micromark-util-symbol: 2.0.1
      micromark-util-types: 2.0.2

  micromark-util-combine-extensions@2.0.1:
    dependencies:
      micromark-util-chunked: 2.0.1
      micromark-util-types: 2.0.2

  micromark-util-decode-numeric-character-reference@2.0.2:
    dependencies:
      micromark-util-symbol: 2.0.1

  micromark-util-decode-string@2.0.1:
    dependencies:
      decode-named-character-reference: 1.2.0
      micromark-util-character: 2.1.1
      micromark-util-decode-numeric-character-reference: 2.0.2
      micromark-util-symbol: 2.0.1

  micromark-util-encode@2.0.1: {}

  micromark-util-html-tag-name@2.0.1: {}

  micromark-util-normalize-identifier@2.0.1:
    dependencies:
      micromark-util-symbol: 2.0.1

  micromark-util-resolve-all@2.0.1:
    dependencies:
      micromark-util-types: 2.0.2

  micromark-util-sanitize-uri@2.0.1:
    dependencies:
      micromark-util-character: 2.1.1
      micromark-util-encode: 2.0.1
      micromark-util-symbol: 2.0.1

  micromark-util-subtokenize@2.1.0:
    dependencies:
      devlop: 1.1.0
      micromark-util-chunked: 2.0.1
      micromark-util-symbol: 2.0.1
      micromark-util-types: 2.0.2

  micromark-util-symbol@2.0.1: {}

  micromark-util-types@2.0.2: {}

  micromark@4.0.2:
    dependencies:
      '@types/debug': 4.1.12
      debug: 4.4.3
      decode-named-character-reference: 1.2.0
      devlop: 1.1.0
      micromark-core-commonmark: 2.0.3
      micromark-factory-space: 2.0.1
      micromark-util-character: 2.1.1
      micromark-util-chunked: 2.0.1
      micromark-util-combine-extensions: 2.0.1
      micromark-util-decode-numeric-character-reference: 2.0.2
      micromark-util-encode: 2.0.1
      micromark-util-normalize-identifier: 2.0.1
      micromark-util-resolve-all: 2.0.1
      micromark-util-sanitize-uri: 2.0.1
      micromark-util-subtokenize: 2.1.0
      micromark-util-symbol: 2.0.1
      micromark-util-types: 2.0.2
    transitivePeerDependencies:
      - supports-color

  mime-db@1.54.0: {}

  mime-types@3.0.1:
    dependencies:
      mime-db: 1.54.0

  minimatch@9.0.5:
    dependencies:
      brace-expansion: 2.0.2

  minipass@7.1.2: {}

  minizlib@3.1.0:
    dependencies:
      minipass: 7.1.2

  mrmime@2.0.1: {}

  ms@2.1.3: {}

  nanoid@3.3.11: {}

  neotraverse@0.6.18: {}

  nlcst-to-string@4.0.0:
    dependencies:
      '@types/nlcst': 2.0.3

  node-fetch-native@1.6.7: {}

  node-fetch@2.7.0:
    dependencies:
      whatwg-url: 5.0.0

  node-gyp-build@4.8.4: {}

  node-mock-http@1.0.3: {}

  nopt@8.1.0:
    dependencies:
      abbrev: 3.0.1

  normalize-path@3.0.0: {}

  ofetch@1.4.1:
    dependencies:
      destr: 2.0.5
      node-fetch-native: 1.6.7
      ufo: 1.6.1

  ohash@2.0.11: {}

  on-finished@2.4.1:
    dependencies:
      ee-first: 1.1.1

  oniguruma-parser@0.12.1: {}

  oniguruma-to-es@4.3.3:
    dependencies:
      oniguruma-parser: 0.12.1
      regex: 6.0.1
      regex-recursion: 6.0.2

  p-limit@6.2.0:
    dependencies:
      yocto-queue: 1.2.1

  p-queue@8.1.1:
    dependencies:
      eventemitter3: 5.0.1
      p-timeout: 6.1.4

  p-timeout@6.1.4: {}

  package-json-from-dist@1.0.1: {}

  package-manager-detector@1.4.0: {}

  pako@0.2.9: {}

  parse-latin@7.0.0:
    dependencies:
      '@types/nlcst': 2.0.3
      '@types/unist': 3.0.3
      nlcst-to-string: 4.0.0
      unist-util-modify-children: 4.0.0
      unist-util-visit-children: 3.0.0
      vfile: 6.0.3

  parse5@7.3.0:
    dependencies:
      entities: 6.0.1

  path-key@3.1.1: {}

  path-scurry@1.11.1:
    dependencies:
      lru-cache: 10.4.3
      minipass: 7.1.2

  path-to-regexp@6.1.0: {}

  path-to-regexp@6.3.0: {}

  picocolors@1.1.1: {}

  picomatch@2.3.1: {}

  picomatch@4.0.3: {}

  postcss-selector-parser@6.0.10:
    dependencies:
      cssesc: 3.0.0
      util-deprecate: 1.0.2

  postcss@8.5.6:
    dependencies:
      nanoid: 3.3.11
      picocolors: 1.1.1
      source-map-js: 1.2.1

  prismjs@1.30.0: {}

  prompts@2.4.2:
    dependencies:
      kleur: 3.0.3
      sisteransi: 1.0.5

  property-information@6.5.0: {}

  property-information@7.1.0: {}

  punycode@2.3.1:
    optional: true

  radix3@1.1.2: {}

  range-parser@1.2.1: {}

  readdirp@4.1.2: {}

  regex-recursion@6.0.2:
    dependencies:
      regex-utilities: 2.3.0

  regex-utilities@2.3.0: {}

  regex@6.0.1:
    dependencies:
      regex-utilities: 2.3.0

  rehype-parse@9.0.1:
    dependencies:
      '@types/hast': 3.0.4
      hast-util-from-html: 2.0.3
      unified: 11.0.5

  rehype-raw@7.0.0:
    dependencies:
      '@types/hast': 3.0.4
      hast-util-raw: 9.1.0
      vfile: 6.0.3

  rehype-stringify@10.0.1:
    dependencies:
      '@types/hast': 3.0.4
      hast-util-to-html: 9.0.5
      unified: 11.0.5

  rehype@13.0.2:
    dependencies:
      '@types/hast': 3.0.4
      rehype-parse: 9.0.1
      rehype-stringify: 10.0.1
      unified: 11.0.5

  remark-gfm@4.0.1:
    dependencies:
      '@types/mdast': 4.0.4
      mdast-util-gfm: 3.1.0
      micromark-extension-gfm: 3.0.0
      remark-parse: 11.0.0
      remark-stringify: 11.0.0
      unified: 11.0.5
    transitivePeerDependencies:
      - supports-color

  remark-parse@11.0.0:
    dependencies:
      '@types/mdast': 4.0.4
      mdast-util-from-markdown: 2.0.2
      micromark-util-types: 2.0.2
      unified: 11.0.5
    transitivePeerDependencies:
      - supports-color

  remark-rehype@11.1.2:
    dependencies:
      '@types/hast': 3.0.4
      '@types/mdast': 4.0.4
      mdast-util-to-hast: 13.2.0
      unified: 11.0.5
      vfile: 6.0.3

  remark-smartypants@3.0.2:
    dependencies:
      retext: 9.0.0
      retext-smartypants: 6.2.0
      unified: 11.0.5
      unist-util-visit: 5.0.0

  remark-stringify@11.0.0:
    dependencies:
      '@types/mdast': 4.0.4
      mdast-util-to-markdown: 2.1.2
      unified: 11.0.5

  resolve-from@5.0.0: {}

  restructure@3.0.2: {}

  retext-latin@4.0.0:
    dependencies:
      '@types/nlcst': 2.0.3
      parse-latin: 7.0.0
      unified: 11.0.5

  retext-smartypants@6.2.0:
    dependencies:
      '@types/nlcst': 2.0.3
      nlcst-to-string: 4.0.0
      unist-util-visit: 5.0.0

  retext-stringify@4.0.0:
    dependencies:
      '@types/nlcst': 2.0.3
      nlcst-to-string: 4.0.0
      unified: 11.0.5

  retext@9.0.0:
    dependencies:
      '@types/nlcst': 2.0.3
      retext-latin: 4.0.0
      retext-stringify: 4.0.0
      unified: 11.0.5

  rollup@4.52.4:
    dependencies:
      '@types/estree': 1.0.8
    optionalDependencies:
      '@rollup/rollup-android-arm-eabi': 4.52.4
      '@rollup/rollup-android-arm64': 4.52.4
      '@rollup/rollup-darwin-arm64': 4.52.4
      '@rollup/rollup-darwin-x64': 4.52.4
      '@rollup/rollup-freebsd-arm64': 4.52.4
      '@rollup/rollup-freebsd-x64': 4.52.4
      '@rollup/rollup-linux-arm-gnueabihf': 4.52.4
      '@rollup/rollup-linux-arm-musleabihf': 4.52.4
      '@rollup/rollup-linux-arm64-gnu': 4.52.4
      '@rollup/rollup-linux-arm64-musl': 4.52.4
      '@rollup/rollup-linux-loong64-gnu': 4.52.4
      '@rollup/rollup-linux-ppc64-gnu': 4.52.4
      '@rollup/rollup-linux-riscv64-gnu': 4.52.4
      '@rollup/rollup-linux-riscv64-musl': 4.52.4
      '@rollup/rollup-linux-s390x-gnu': 4.52.4
      '@rollup/rollup-linux-x64-gnu': 4.52.4
      '@rollup/rollup-linux-x64-musl': 4.52.4
      '@rollup/rollup-openharmony-arm64': 4.52.4
      '@rollup/rollup-win32-arm64-msvc': 4.52.4
      '@rollup/rollup-win32-ia32-msvc': 4.52.4
      '@rollup/rollup-win32-x64-gnu': 4.52.4
      '@rollup/rollup-win32-x64-msvc': 4.52.4
      fsevents: 2.3.3

  sax@1.4.1: {}

  semver@7.7.2: {}

  send@1.2.0:
    dependencies:
      debug: 4.4.3
      encodeurl: 2.0.0
      escape-html: 1.0.3
      etag: 1.8.1
      fresh: 2.0.0
      http-errors: 2.0.0
      mime-types: 3.0.1
      ms: 2.1.3
      on-finished: 2.4.1
      range-parser: 1.2.1
      statuses: 2.0.2
    transitivePeerDependencies:
      - supports-color

  server-destroy@1.0.1: {}

  setprototypeof@1.2.0: {}

  sharp@0.34.4:
    dependencies:
      '@img/colour': 1.0.0
      detect-libc: 2.1.2
      semver: 7.7.2
    optionalDependencies:
      '@img/sharp-darwin-arm64': 0.34.4
      '@img/sharp-darwin-x64': 0.34.4
      '@img/sharp-libvips-darwin-arm64': 1.2.3
      '@img/sharp-libvips-darwin-x64': 1.2.3
      '@img/sharp-libvips-linux-arm': 1.2.3
      '@img/sharp-libvips-linux-arm64': 1.2.3
      '@img/sharp-libvips-linux-ppc64': 1.2.3
      '@img/sharp-libvips-linux-s390x': 1.2.3
      '@img/sharp-libvips-linux-x64': 1.2.3
      '@img/sharp-libvips-linuxmusl-arm64': 1.2.3
      '@img/sharp-libvips-linuxmusl-x64': 1.2.3
      '@img/sharp-linux-arm': 0.34.4
      '@img/sharp-linux-arm64': 0.34.4
      '@img/sharp-linux-ppc64': 0.34.4
      '@img/sharp-linux-s390x': 0.34.4
      '@img/sharp-linux-x64': 0.34.4
      '@img/sharp-linuxmusl-arm64': 0.34.4
      '@img/sharp-linuxmusl-x64': 0.34.4
      '@img/sharp-wasm32': 0.34.4
      '@img/sharp-win32-arm64': 0.34.4
      '@img/sharp-win32-ia32': 0.34.4
      '@img/sharp-win32-x64': 0.34.4
    optional: true

  shebang-command@2.0.0:
    dependencies:
      shebang-regex: 3.0.0

  shebang-regex@3.0.0: {}

  shiki@3.13.0:
    dependencies:
      '@shikijs/core': 3.13.0
      '@shikijs/engine-javascript': 3.13.0
      '@shikijs/engine-oniguruma': 3.13.0
      '@shikijs/langs': 3.13.0
      '@shikijs/themes': 3.13.0
      '@shikijs/types': 3.13.0
      '@shikijs/vscode-textmate': 10.0.2
      '@types/hast': 3.0.4

  signal-exit@4.1.0: {}

  sisteransi@1.0.5: {}

  sitemap@8.0.0:
    dependencies:
      '@types/node': 17.0.45
      '@types/sax': 1.2.7
      arg: 5.0.2
      sax: 1.4.1

  smol-toml@1.4.2: {}

  source-map-js@1.2.1: {}

  space-separated-tokens@2.0.2: {}

  statuses@2.0.1: {}

  statuses@2.0.2: {}

  stream-replace-string@2.0.0: {}

  string-width@4.2.3:
    dependencies:
      emoji-regex: 8.0.0
      is-fullwidth-code-point: 3.0.0
      strip-ansi: 6.0.1

  string-width@5.1.2:
    dependencies:
      eastasianwidth: 0.2.0
      emoji-regex: 9.2.2
      strip-ansi: 7.1.2

  string-width@7.2.0:
    dependencies:
      emoji-regex: 10.5.0
      get-east-asian-width: 1.4.0
      strip-ansi: 7.1.2

  stringify-entities@4.0.4:
    dependencies:
      character-entities-html4: 2.1.0
      character-entities-legacy: 3.0.0

  strip-ansi@6.0.1:
    dependencies:
      ansi-regex: 5.0.1

  strip-ansi@7.1.2:
    dependencies:
      ansi-regex: 6.2.2

  tailwindcss@4.1.14: {}

  tapable@2.3.0: {}

  tar@7.5.1:
    dependencies:
      '@isaacs/fs-minipass': 4.0.1
      chownr: 3.0.0
      minipass: 7.1.2
      minizlib: 3.1.0
      yallist: 5.0.0

  tiny-inflate@1.0.3: {}

  tinyexec@1.0.1: {}

  tinyglobby@0.2.15:
    dependencies:
      fdir: 6.5.0(picomatch@4.0.3)
      picomatch: 4.0.3

  toidentifier@1.0.1: {}

  tr46@0.0.3: {}

  trim-lines@3.0.1: {}

  trough@2.2.0: {}

  tsconfck@3.1.6(typescript@5.9.3):
    optionalDependencies:
      typescript: 5.9.3

  tslib@2.8.1: {}

  type-fest@4.41.0: {}

  typescript@5.9.3: {}

  ufo@1.6.1: {}

  ultrahtml@1.6.0: {}

  uncrypto@0.1.3: {}

  undici-types@7.14.0: {}

  unicode-properties@1.4.1:
    dependencies:
      base64-js: 1.5.1
      unicode-trie: 2.0.0

  unicode-trie@2.0.0:
    dependencies:
      pako: 0.2.9
      tiny-inflate: 1.0.3

  unified@11.0.5:
    dependencies:
      '@types/unist': 3.0.3
      bail: 2.0.2
      devlop: 1.1.0
      extend: 3.0.2
      is-plain-obj: 4.1.0
      trough: 2.2.0
      vfile: 6.0.3

  unifont@0.6.0:
    dependencies:
      css-tree: 3.1.0
      ofetch: 1.4.1
      ohash: 2.0.11

  unist-util-find-after@5.0.0:
    dependencies:
      '@types/unist': 3.0.3
      unist-util-is: 6.0.0

  unist-util-is@6.0.0:
    dependencies:
      '@types/unist': 3.0.3

  unist-util-modify-children@4.0.0:
    dependencies:
      '@types/unist': 3.0.3
      array-iterate: 2.0.1

  unist-util-position@5.0.0:
    dependencies:
      '@types/unist': 3.0.3

  unist-util-remove-position@5.0.0:
    dependencies:
      '@types/unist': 3.0.3
      unist-util-visit: 5.0.0

  unist-util-stringify-position@4.0.0:
    dependencies:
      '@types/unist': 3.0.3

  unist-util-visit-children@3.0.0:
    dependencies:
      '@types/unist': 3.0.3

  unist-util-visit-parents@6.0.1:
    dependencies:
      '@types/unist': 3.0.3
      unist-util-is: 6.0.0

  unist-util-visit@5.0.0:
    dependencies:
      '@types/unist': 3.0.3
      unist-util-is: 6.0.0
      unist-util-visit-parents: 6.0.1

  unstorage@1.17.1(@upstash/redis@1.35.5)(@vercel/functions@2.2.13):
    dependencies:
      anymatch: 3.1.3
      chokidar: 4.0.3
      destr: 2.0.5
      h3: 1.15.4
      lru-cache: 10.4.3
      node-fetch-native: 1.6.7
      ofetch: 1.4.1
      ufo: 1.6.1
    optionalDependencies:
      '@upstash/redis': 1.35.5
      '@vercel/functions': 2.2.13

  uri-js@4.4.1:
    dependencies:
      punycode: 2.3.1
    optional: true

  util-deprecate@1.0.2: {}

  vfile-location@5.0.3:
    dependencies:
      '@types/unist': 3.0.3
      vfile: 6.0.3

  vfile-message@4.0.3:
    dependencies:
      '@types/unist': 3.0.3
      unist-util-stringify-position: 4.0.0

  vfile@6.0.3:
    dependencies:
      '@types/unist': 3.0.3
      vfile-message: 4.0.3

  vite@6.3.6(@types/node@24.7.0)(jiti@2.6.1)(lightningcss@1.30.1):
    dependencies:
      esbuild: 0.25.10
      fdir: 6.5.0(picomatch@4.0.3)
      picomatch: 4.0.3
      postcss: 8.5.6
      rollup: 4.52.4
      tinyglobby: 0.2.15
    optionalDependencies:
      '@types/node': 24.7.0
      fsevents: 2.3.3
      jiti: 2.6.1
      lightningcss: 1.30.1

  vitefu@1.1.1(vite@6.3.6(@types/node@24.7.0)(jiti@2.6.1)(lightningcss@1.30.1)):
    optionalDependencies:
      vite: 6.3.6(@types/node@24.7.0)(jiti@2.6.1)(lightningcss@1.30.1)

  web-namespaces@2.0.1: {}

  webidl-conversions@3.0.1: {}

  whatwg-url@5.0.0:
    dependencies:
      tr46: 0.0.3
      webidl-conversions: 3.0.1

  which-pm-runs@1.1.0: {}

  which@2.0.2:
    dependencies:
      isexe: 2.0.0

  widest-line@5.0.0:
    dependencies:
      string-width: 7.2.0

  wrap-ansi@7.0.0:
    dependencies:
      ansi-styles: 4.3.0
      string-width: 4.2.3
      strip-ansi: 6.0.1

  wrap-ansi@8.1.0:
    dependencies:
      ansi-styles: 6.2.3
      string-width: 5.1.2
      strip-ansi: 7.1.2

  wrap-ansi@9.0.2:
    dependencies:
      ansi-styles: 6.2.3
      string-width: 7.2.0
      strip-ansi: 7.1.2

  ws@8.18.3: {}

  xxhash-wasm@1.1.0: {}

  yallist@5.0.0: {}

  yargs-parser@21.1.1: {}

  yocto-queue@1.2.1: {}

  yocto-spinner@0.2.3:
    dependencies:
      yoctocolors: 2.1.2

  yoctocolors@2.1.2: {}

  zod-to-json-schema@3.24.6(zod@3.25.76):
    dependencies:
      zod: 3.25.76

  zod-to-ts@1.2.0(typescript@5.9.3)(zod@3.25.76):
    dependencies:
      typescript: 5.9.3
      zod: 3.25.76

  zod@3.25.76: {}

  zwitch@2.0.4: {}<|MERGE_RESOLUTION|>--- conflicted
+++ resolved
@@ -21,13 +21,8 @@
         specifier: 0.2.0
         version: 0.2.0(tailwindcss@4.1.14)
       '@supabase/supabase-js':
-<<<<<<< HEAD
-        specifier: 2.74.0
-        version: 2.74.0
-=======
         specifier: 2.75.0
         version: 2.75.0
->>>>>>> 6d8fe7d9
       '@tailwindcss/vite':
         specifier: 4.1.14
         version: 4.1.14(vite@6.3.6(@types/node@24.7.0)(jiti@2.6.1)(lightningcss@1.30.1))
