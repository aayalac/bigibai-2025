--- conflicted
+++ resolved
@@ -1,15 +1,11 @@
 ---
 import "@/global.css"
-<<<<<<< HEAD
-import GradientOverlay from "@/components/GradientOverlay.astro"
-=======
 
 import GradientOverlay from "@/components/GradientOverlay.astro"
 
 const title = "Big Ibai: Calendario de Adviento con chocolates y premios"
 const description =
   "Participa en el calendario de adviento de Big Ibai y gana chocolates y premios increíbles cada día."
->>>>>>> 6d8fe7d9
 ---
 
 <!doctype html>
