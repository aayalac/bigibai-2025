--- conflicted
+++ resolved
@@ -1,10 +1,6 @@
 <header class="pt-24">
   <div class="relative">
-<<<<<<< HEAD
-    <img class="max-w-xl mx-auto select-none" src="/logo-a.svg" alt="bigibai logo" />
-=======
-    <img class="max-w-xl mx-auto px-4 md:px-0" src="/logo-a.svg" alt="bigibai logo" />
->>>>>>> 4c87d2ee
+    <img class="max-w-xl mx-auto px-4 md:px-0 select-none" src="/logo-a.svg" alt="bigibai logo" />
     <img
       class="inline-block absolute top-0 left-0 blur-sm w-full h-full opacity-50 -z-10 pulse select-none"
       src="/logo-a.svg"
