--- conflicted
+++ resolved
@@ -6,22 +6,15 @@
 ---
 
 <Layout>
-<<<<<<< HEAD
-  <main
-    class="md-container"
-    role="contentinfo"
-    aria-label="Aviso Legal"
-    aria-live="assertive"
-  >
-    <LegalNotice />
-  </main>
-=======
     <section class="relative before:content-[''] before:absolute before:inset-0 before:bg-black/20 before:z-0">
-        <main class="relative z-10 md-container">
+        <main
+            class="relative z-10 md-container"
+            role="contentinfo"
+            aria-label="Aviso Legal"
+            aria-live="assertive"
+        >
             <LegalNotice />
         </main>
     </section>
->>>>>>> e1cea6b9
-
   <Footer />
 </Layout>