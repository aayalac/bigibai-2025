---
import { actions } from "astro:actions";
import Button from "@/components/Button.astro";
---

<style>
  @keyframes spin {
    from {
      transform: rotate(0deg);
    }
    to {
      transform: rotate(360deg);
    }
  }
  
  .spinner {
    animation: spin 1s linear infinite;
  }
</style>

<section class="w-full max-w-xl mx-auto">
  <form
    method="POST"
    id="newsletter-form"
    class="flex flex-col gap-4"
    action={actions.newsletter}
  >
    <div class="flex flex-col sm:flex-row gap-3">
      <input
        required
        type="email"
        name="email"
        class="flex-1 px-4 py-3 rounded-lg bg-black/50 border border-brand/50 backdrop-blur-lg text-white placeholder:text-white/50 focus:outline-none focus:ring-2 focus:ring-brand focus:border-transparent transition-all"
        placeholder="Contenido exclusivo sólo para los reals"
      />
<<<<<<< HEAD
      <Button type="submit">¡Avísame!</Button>
=======
      <button
        type="submit"
        id="submit-button"
        class="px-6 py-3 bg-brand hover:bg-yellow-400 text-black font-bold rounded-lg transition-all hover:scale-105 active:scale-95 disabled:opacity-50 disabled:cursor-not-allowed disabled:hover:scale-100 relative"
      >
        <span id="button-text">¡Avísame!</span>
        <span id="button-loader" class="hidden absolute inset-0 flex items-center justify-center">
          <svg class="spinner h-5 w-5 text-black" xmlns="http://www.w3.org/2000/svg" fill="none" viewBox="0 0 24 24">
            <circle class="opacity-25" cx="12" cy="12" r="10" stroke="currentColor" stroke-width="4"></circle>
            <path class="opacity-75" fill="currentColor" d="M4 12a8 8 0 018-8V0C5.373 0 0 5.373 0 12h4zm2 5.291A7.962 7.962 0 014 12H0c0 3.042 1.135 5.824 3 7.938l3-2.647z"></path>
          </svg>
        </span>
      </button>
>>>>>>> c79c5a76
    </div>

    <div id="newsletter-message" class="invisible block h-6 leading-6 text-sm text-center text-brand">
      ¡Ya eres parte de la newsletter!
    </div>
  </form>
</section>

<script>
  import { actions, isInputError } from "astro:actions"
  import { throwConfetti } from "@/utils/confetti"

  const form = document.getElementById("newsletter-form") as HTMLFormElement
  const message = document.getElementById(
    "newsletter-message"
  ) as HTMLDivElement
  const submitButton = document.getElementById("submit-button") as HTMLButtonElement
  const buttonText = document.getElementById("button-text") as HTMLSpanElement
  const buttonLoader = document.getElementById("button-loader") as HTMLSpanElement

  message.classList.add("invisible")
  message.classList.remove("text-red-500", "text-green-500")

  const input = form.querySelector("input[name='email']") as HTMLInputElement

  input.addEventListener("focus", () => {
    message.classList.add("invisible")
    message.classList.remove("text-red-500", "text-green-500")
    message.textContent = ""
  })

  form.addEventListener("submit", async (event) => {
    console.log("submit")

    event.preventDefault()

    // Activar estado de carga
    submitButton.disabled = true
    buttonText.classList.add("invisible")
    buttonLoader.classList.remove("hidden")

    const formData = new FormData(form)
    const email = formData.get("email") as string

    const { data, error } = await actions.newsletter({ email })

    // Desactivar estado de carga
    submitButton.disabled = false
    buttonText.classList.remove("invisible")
    buttonLoader.classList.add("hidden")

    if (error) {
      const messageText = isInputError(error)
        ? error?.fields?.email?.join(", ")
        : error.message

      message.textContent =
        messageText ?? "Error al guardar el email en la newsletter"
      message.classList.remove("invisible")
      message.classList.add("text-red-500")
    }

    if (data) {
      throwConfetti()
      message.textContent = data.message
      message.classList.remove("invisible")
      message.classList.add("text-green-500")
      form.reset()
    }
  })
</script><|MERGE_RESOLUTION|>--- conflicted
+++ resolved
@@ -1,6 +1,5 @@
 ---
-import { actions } from "astro:actions";
-import Button from "@/components/Button.astro";
+import { actions } from "astro:actions"
 ---
 
 <style>
@@ -33,9 +32,6 @@
         class="flex-1 px-4 py-3 rounded-lg bg-black/50 border border-brand/50 backdrop-blur-lg text-white placeholder:text-white/50 focus:outline-none focus:ring-2 focus:ring-brand focus:border-transparent transition-all"
         placeholder="Contenido exclusivo sólo para los reals"
       />
-<<<<<<< HEAD
-      <Button type="submit">¡Avísame!</Button>
-=======
       <button
         type="submit"
         id="submit-button"
@@ -49,7 +45,6 @@
           </svg>
         </span>
       </button>
->>>>>>> c79c5a76
     </div>
 
     <div id="newsletter-message" class="invisible block h-6 leading-6 text-sm text-center text-brand">
