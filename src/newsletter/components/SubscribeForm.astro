---
import { actions } from "astro:actions";
---

<style>
  @keyframes spin {
    from {
      transform: rotate(0deg);
    }
    to {
      transform: rotate(360deg);
    }
  }

  @keyframes shimmer {
    0% {
      background-position: -100% 0;
    }
    100% {
      background-position: 200% 0;
    }
  }

  @keyframes shake {
    0%,
    100% {
      transform: translateX(0);
    }
    25% {
      transform: translateX(-5px);
    }
    75% {
      transform: translateX(5px);
    }
  }

  @keyframes bounce-in {
    0% {
      opacity: 0;
      transform: scale(0.3) translateY(-20px);
    }
    50% {
      opacity: 1;
      transform: scale(1.05);
    }
    70% {
      transform: scale(0.95);
    }
    100% {
      transform: scale(1) translateY(0);
    }
  }

  @keyframes pulse-ring {
    0% {
      box-shadow: 0 0 0 0 rgba(248, 177, 52, 0.7);
    }
    70% {
      box-shadow: 0 0 0 10px rgba(248, 177, 52, 0);
    }
    100% {
      box-shadow: 0 0 0 0 rgba(248, 177, 52, 0);
    }
  }

  .spinner {
    animation: spin 1s linear infinite;
  }

  .form-input {
    transition: all 0.3s ease;
    position: relative;
  }

  .form-input:focus {
    transform: translateY(-2px);
    box-shadow: 0 10px 30px -10px rgba(248, 177, 52, 0.5);
  }

  .submit-button {
    position: relative;
    overflow: hidden;
    background: linear-gradient(90deg, #f8b134, #ffd700, #f8b134);
    background-size: 200% 100%;
    animation: shimmer 3s linear infinite;
  }

  .submit-button:hover {
    animation: shimmer 1.5s linear infinite;
  }

  .submit-button:active {
    animation: none;
  }

  .error-shake {
    animation: shake 0.5s ease-in-out;
  }

  .success-bounce {
    animation: bounce-in 0.6s ease-out;
  }

  .pulse-effect {
    animation: pulse-ring 1.5s cubic-bezier(0.215, 0.61, 0.355, 1) infinite;
  }

  .message-container {
    transition: all 0.3s ease;
    min-height: 24px;
  }
</style>

<section class="w-full max-w-xl mx-auto">
  <form
    method="POST"
    id="newsletter-form"
    class="flex flex-col gap-4"
    action={actions.newsletter}
  >
    <div class="flex flex-col sm:flex-row gap-3">
      <label for="email" class="sr-only">Correo electrónico</label>
      <input
        required
        type="email"
        name="email"
        id="email"
        autocomplete="email"
        inputmode="email"
        aria-required="true"
        aria-describedby="newsletter-message"
        class="flex-1 px-4 py-3 rounded-lg bg-black/50 border border-brand/50 backdrop-blur-lg text-white placeholder:text-white/50 focus:outline-none focus:ring-2 focus:ring-brand focus:border-transparent transition-all"
        placeholder="Contenido exclusivo sólo para los reals"
      />
      <button
        type="submit"
        id="submit-button"
        class="submit-button px-6 py-3 text-black font-bold rounded-lg transition-all hover:scale-105 active:scale-95 disabled:opacity-50 disabled:cursor-not-allowed disabled:hover:scale-100 relative cursor-pointer"
      >
        <span id="button-text">¡Avísame!</span>
        <span
          id="button-loader"
          class="absolute inset-0 items-center justify-center hidden"
        >
          <svg
            class="spinner h-5 w-5 text-black"
            xmlns="http://www.w3.org/2000/svg"
            fill="none"
            viewBox="0 0 24 24"
          >
            <circle
              class="opacity-25"
              cx="12"
              cy="12"
              r="10"
              stroke="currentColor"
              stroke-width="4"></circle>
            <path
              class="opacity-75"
              fill="currentColor"
              d="M4 12a8 8 0 018-8V0C5.373 0 0 5.373 0 12h4zm2 5.291A7.962 7.962 0 014 12H0c0 3.042 1.135 5.824 3 7.938l3-2.647z"
            ></path>
          </svg>
        </span>
      </button>
    </div>

<<<<<<< HEAD
    <div class="relative">
      <div
        id="newsletter-message"
        class="invisible bg-gradient-to-bl peer from-yellow-400 font-semibold to-orange-300 shadow shadow-amber-200 block px-5 py-2 ring-4 ring-white/20 text-sm transition duration-300 hover:scale-105 cursor-crosshair text-center opacity-0 mx-10 rounded-lg translate-y-3 scale-90 relative"
      >
      </div>

      <img
        id="newsletter-icon"
        src="https://static.vecteezy.com/system/resources/previews/009/380/248/non_2x/royal-crown-clipart-design-illustration-free-png.png"
        alt=""
        class="size-8 peer-hover:scale-105 transition duration-300 peer-hover:-translate-x-3 peer-hover:-translate-y-1 peer-hover:-rotate-[40deg] invisible drop-shadow-sm drop-shadow-amber-700 -rotate-45 aspect-square object-contain absolute -top-2.5 left-5 z-10"
      />
=======
    <div
      id="newsletter-message"
      class="invisible block h-6 leading-6 text-sm text-center text-brand focus:outline-none"
      aria-live="polite"
      role="status"
    >
      ¡Ya eres parte de la newsletter!
>>>>>>> dc4cb436
    </div>
  </form>
</section>

<script>
  import { actions, isInputError } from "astro:actions";
  import { throwConfetti } from "@/utils/confetti";

  const form = document.getElementById("newsletter-form") as HTMLFormElement;
  const message = document.getElementById(
<<<<<<< HEAD
    "newsletter-message"
  ) as HTMLDivElement
  const newsletterToastIcon = document.getElementById(
    "newsletter-icon"
  ) as HTMLImageElement
  const submitButton = document.getElementById("submit-button") as HTMLButtonElement
  const buttonText = document.getElementById("button-text") as HTMLSpanElement
=======
    "newsletter-message",
  ) as HTMLDivElement;
  const submitButton = document.getElementById(
    "submit-button",
  ) as HTMLButtonElement;
  const buttonText = document.getElementById("button-text") as HTMLSpanElement;
>>>>>>> dc4cb436
  const buttonLoader = document.getElementById(
    "button-loader",
  ) as HTMLSpanElement;

<<<<<<< HEAD
  message.classList.add("invisible")
  message.classList.remove("text-white", "text-black")
=======
  message.classList.add("invisible");
  message.classList.remove("text-red-500", "text-green-500");
>>>>>>> dc4cb436

  const input = form.querySelector("input[name='email']") as HTMLInputElement;

  input.addEventListener("focus", () => {
<<<<<<< HEAD
    message.classList.add("invisible")
    newsletterToastIcon.classList.add("invisible")
    message.classList.remove("opacity-100")
    message.classList.remove("translate-y-0")
    message.classList.remove("scale-100")
    message.classList.remove("text-white", "text-black")
    message.classList.remove(
      "from-red-400",
      "to-pink-600",
      "shadow",
      "shadow-pink-400"
    )
    newsletterToastIcon.src =
      "https://static.vecteezy.com/system/resources/previews/009/380/248/non_2x/royal-crown-clipart-design-illustration-free-png.png"
    newsletterToastIcon.classList.add("invisible")
    newsletterToastIcon.classList.remove("animate-shake")
    newsletterToastIcon.classList.add("-rotate-45")
    newsletterToastIcon.classList.remove("hover:-rotate-12")
    newsletterToastIcon.classList.add("hover:-rotate-[40deg]")
    message.textContent = ""
    input.removeAttribute("aria-invalid")
    message.removeAttribute("role")
    message.setAttribute("aria-live", "polite")
  })
=======
    message.classList.add("invisible");
    message.classList.remove(
      "text-red-500",
      "text-green-500",
      "error-shake",
      "success-bounce",
    );
    message.textContent = "";
    input.removeAttribute("aria-invalid");
    message.removeAttribute("role");
    message.setAttribute("aria-live", "polite");
    input.classList.remove("error-shake");
  });
>>>>>>> dc4cb436

  form.addEventListener("submit", async (event) => {
    console.log("submit");

    event.preventDefault();

    // Activate charging status
    submitButton.disabled = true;
    submitButton.setAttribute("aria-busy", "true");
    submitButton.classList.add("pulse-effect");
    buttonText.classList.add("invisible");
    buttonLoader.classList.remove("hidden");
    buttonLoader.classList.add("flex");

    const formData = new FormData(form);
    const email = formData.get("email") as string;

    const { data, error } = await actions.newsletter({ email });

    // Disable charging status
    submitButton.disabled = false;
    submitButton.setAttribute("aria-busy", "false");
    submitButton.classList.remove("pulse-effect");
    buttonText.classList.remove("invisible");
    buttonLoader.classList.add("hidden");
    buttonLoader.classList.remove("flex");

    if (error) {
      const messageText = isInputError(error)
        ? error?.fields?.email?.join(", ")
        : error.message;

      message.textContent =
<<<<<<< HEAD
        messageText ?? "Error al guardar el email en la newsletter"
      message.classList.remove("invisible")
      message.classList.remove(
        "from-yellow-400",
        "to-orange-300",
        "shadow",
        "shadow-amber-200"
      )
      newsletterToastIcon.src =
        "https://png.pngtree.com/png-clipart/20250421/original/pngtree-cross-icon-wrong-sign-vector-with-transparent-background-png-image_20826131.png"
      newsletterToastIcon.classList.remove("invisible")
      newsletterToastIcon.classList.add("animate-shake")
      newsletterToastIcon.addEventListener("animationend", () => {
        newsletterToastIcon.classList.remove("animate-shake")
      })
      newsletterToastIcon.classList.remove("-rotate-45")
      newsletterToastIcon.classList.remove("hover:-rotate-[40deg]")
      newsletterToastIcon.classList.add("hover:-rotate-12")

      message.classList.add("opacity-100")
      message.classList.add("translate-y-0")
      message.classList.add("scale-100")
      message.classList.add(
        "from-red-400",
        "to-pink-600",
        "shadow",
        "shadow-pink-400",
        "text-white"
      )
    }

    if (data) {
      throwConfetti()
      message.textContent = data.message
      message.classList.remove("invisible")
      message.classList.add("opacity-100")
      message.classList.add("translate-y-0")
      message.classList.add("scale-100")
      message.classList.add("text-black")

      message.classList.add(
        "from-yellow-400",
        "to-orange-300",
        "shadow",
        "shadow-amber-200"
      )
      newsletterToastIcon.classList.remove("invisible")
      form.reset()
      message.setAttribute("tabindex", "-1")
      ;(message as HTMLDivElement).focus()
    }
  })
=======
        messageText ?? "Error al guardar el email en la newsletter";

      message.setAttribute("role", "alert");
      message.setAttribute("aria-live", "assertive");
      input.setAttribute("aria-invalid", "true");
      message.classList.remove("invisible", "success-bounce");
      message.classList.add("text-red-500", "error-shake");
      input.classList.add("error-shake");

      // Remove shake class after animation ends to allow re-triggering it
      setTimeout(() => {
        message.classList.remove("error-shake");
        input.classList.remove("error-shake");
      }, 500);
    }

    if (data) {
      throwConfetti();
      message.textContent = data.message;
      message.classList.add("text-green-500");
      message.setAttribute("role", "status");
      message.setAttribute("aria-live", "polite");
      input.removeAttribute("aria-invalid");
      message.classList.remove("invisible", "error-shake");
      message.classList.add("text-green-500", "success-bounce");
      form.reset();
      message.setAttribute("tabindex", "-1");
      (message as HTMLDivElement).focus();
    }
  });
>>>>>>> dc4cb436
</script><|MERGE_RESOLUTION|>--- conflicted
+++ resolved
@@ -165,7 +165,6 @@
       </button>
     </div>
 
-<<<<<<< HEAD
     <div class="relative">
       <div
         id="newsletter-message"
@@ -179,15 +178,6 @@
         alt=""
         class="size-8 peer-hover:scale-105 transition duration-300 peer-hover:-translate-x-3 peer-hover:-translate-y-1 peer-hover:-rotate-[40deg] invisible drop-shadow-sm drop-shadow-amber-700 -rotate-45 aspect-square object-contain absolute -top-2.5 left-5 z-10"
       />
-=======
-    <div
-      id="newsletter-message"
-      class="invisible block h-6 leading-6 text-sm text-center text-brand focus:outline-none"
-      aria-live="polite"
-      role="status"
-    >
-      ¡Ya eres parte de la newsletter!
->>>>>>> dc4cb436
     </div>
   </form>
 </section>
@@ -198,7 +188,6 @@
 
   const form = document.getElementById("newsletter-form") as HTMLFormElement;
   const message = document.getElementById(
-<<<<<<< HEAD
     "newsletter-message"
   ) as HTMLDivElement
   const newsletterToastIcon = document.getElementById(
@@ -206,30 +195,16 @@
   ) as HTMLImageElement
   const submitButton = document.getElementById("submit-button") as HTMLButtonElement
   const buttonText = document.getElementById("button-text") as HTMLSpanElement
-=======
-    "newsletter-message",
-  ) as HTMLDivElement;
-  const submitButton = document.getElementById(
-    "submit-button",
-  ) as HTMLButtonElement;
-  const buttonText = document.getElementById("button-text") as HTMLSpanElement;
->>>>>>> dc4cb436
   const buttonLoader = document.getElementById(
     "button-loader",
   ) as HTMLSpanElement;
 
-<<<<<<< HEAD
   message.classList.add("invisible")
   message.classList.remove("text-white", "text-black")
-=======
-  message.classList.add("invisible");
-  message.classList.remove("text-red-500", "text-green-500");
->>>>>>> dc4cb436
 
   const input = form.querySelector("input[name='email']") as HTMLInputElement;
 
   input.addEventListener("focus", () => {
-<<<<<<< HEAD
     message.classList.add("invisible")
     newsletterToastIcon.classList.add("invisible")
     message.classList.remove("opacity-100")
@@ -254,21 +229,6 @@
     message.removeAttribute("role")
     message.setAttribute("aria-live", "polite")
   })
-=======
-    message.classList.add("invisible");
-    message.classList.remove(
-      "text-red-500",
-      "text-green-500",
-      "error-shake",
-      "success-bounce",
-    );
-    message.textContent = "";
-    input.removeAttribute("aria-invalid");
-    message.removeAttribute("role");
-    message.setAttribute("aria-live", "polite");
-    input.classList.remove("error-shake");
-  });
->>>>>>> dc4cb436
 
   form.addEventListener("submit", async (event) => {
     console.log("submit");
@@ -302,7 +262,6 @@
         : error.message;
 
       message.textContent =
-<<<<<<< HEAD
         messageText ?? "Error al guardar el email en la newsletter"
       message.classList.remove("invisible")
       message.classList.remove(
@@ -355,36 +314,4 @@
       ;(message as HTMLDivElement).focus()
     }
   })
-=======
-        messageText ?? "Error al guardar el email en la newsletter";
-
-      message.setAttribute("role", "alert");
-      message.setAttribute("aria-live", "assertive");
-      input.setAttribute("aria-invalid", "true");
-      message.classList.remove("invisible", "success-bounce");
-      message.classList.add("text-red-500", "error-shake");
-      input.classList.add("error-shake");
-
-      // Remove shake class after animation ends to allow re-triggering it
-      setTimeout(() => {
-        message.classList.remove("error-shake");
-        input.classList.remove("error-shake");
-      }, 500);
-    }
-
-    if (data) {
-      throwConfetti();
-      message.textContent = data.message;
-      message.classList.add("text-green-500");
-      message.setAttribute("role", "status");
-      message.setAttribute("aria-live", "polite");
-      input.removeAttribute("aria-invalid");
-      message.classList.remove("invisible", "error-shake");
-      message.classList.add("text-green-500", "success-bounce");
-      form.reset();
-      message.setAttribute("tabindex", "-1");
-      (message as HTMLDivElement).focus();
-    }
-  });
->>>>>>> dc4cb436
 </script>