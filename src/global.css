--- conflicted
+++ resolved
@@ -56,11 +56,7 @@
   @apply prose prose-invert mx-auto pt-24 pb-2 px-4 md:px-0;
 }
 
-<<<<<<< HEAD
 .md-container h1, h2 { @apply !text-brand uppercase text-center !mt-4 leading-[130%]; }
-.md-container h2 { @apply text-6xl;}
-=======
-.md-container h1, h2 { @apply !text-brand uppercase text-center font-bold !mt-4 leading-[130%]; }
 .md-container h2 { @apply text-6xl;}
 
 
@@ -98,5 +94,4 @@
     animation:
       fadeInUp 0.8s ease-out backwards,
       textGlow 3s ease-in-out infinite;
-  }
->>>>>>> 4a424c44
+  }